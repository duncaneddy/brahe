/*!
 * SGP4 orbital propagator with integrated Two-Line Element (TLE) parsing and validation.
 *
 * This module provides a complete implementation of the SGP4 (Simplified General Perturbations 4)
 * orbital propagator, designed for propagating satellite orbits from Two-Line Element sets.
 * SGP4 is the standard propagation model for near-Earth satellites and is widely used
 * for operational satellite tracking.
 *
 * # Key Features
 * - Full SGP4/SDP4 propagation model implementation
 * - Integrated TLE parsing with checksum validation
 * - Support for both classic and Alpha-5 TLE formats
 * - High-precision epoch extraction and conversion
 * - Integration with trajectory management system
 * - Error handling for malformed TLE data
 *
 * # TLE Format Support
 * - **Classic**: Traditional 2-line format with numeric NORAD catalog numbers
 * - **Alpha-5**: Extended format supporting alphanumeric catalog numbers (>= 100000)
 *
 * # Accuracy and Limitations
 * - Best accuracy for near-Earth satellites (altitude < 2000 km)
 * - Suitable for short to medium-term propagation (days to weeks)
 * - Not recommended for high-precision applications or long-term propagation
 * - Accuracy degrades for highly eccentric or deep-space orbits
 *
 * # References
 * - Hoots, F. R., & Roehrich, R. L. (1980). Models for Propagation of NORAD Element Sets.
 * - Vallado, D. A., et al. (2006). Revisiting Spacetrack Report #3.
 */

use crate::attitude::RotationMatrix;
use crate::constants::{AngleFormat, DEG2RAD, OMEGA_EARTH, RAD2DEG};
use crate::coordinates::state_eci_to_koe;
use crate::frames::{polar_motion, state_ecef_to_eci, state_gcrf_to_eme2000, state_itrf_to_gcrf};
use crate::orbits::tle::{
    TleFormat, calculate_tle_line_checksum, create_tle_lines, epoch_from_tle,
    norad_id_numeric_to_alpha5, parse_norad_id, validate_tle_lines,
};
use crate::propagators::traits::{SOrbitStateProvider, SStatePropagator, SStateProvider};
use crate::time::{Epoch, TimeSystem};
use crate::trajectories::SOrbitTrajectory;
use crate::trajectories::traits::{OrbitFrame, OrbitRepresentation, Trajectory};
use crate::utils::{BraheError, Identifiable};
<<<<<<< HEAD
use nalgebra::{SVector, Vector3, Vector6};

// Event detection imports
use crate::events::{EventAction, SDetectedEvent, SEventDetector, SEventQuery, sscan_for_event};
=======
use nalgebra::{Vector3, Vector6};
use sgp4::chrono::{Datelike, NaiveDateTime, Timelike};
>>>>>>> e34c493a

/// Helper functions
/// Compute Greenwich Mean Sidereal Time 1982 Model. Formulae taken from
/// `Revisiting Spacetrack Report No 3` by David Vallado for use in transforming
/// between the TEME and PEF frames.
///
/// # Arguments:
/// * epoch (:obj:`Epoch`): Epoch of transformation
///
/// # Returns:
/// * Greenwich mean sidereal time as angle. Units: Radians [0, 2pi)
/// * Rate of change of Greenwich mean sidereal time as angle. Units: Radians/second [0, 2pi)
fn tle_gmst82(epoch: Epoch, angle_format: AngleFormat) -> f64 {
    // Calculate Julian Date in UT1
    let jd_ut1 = epoch.jd_as_time_system(TimeSystem::UT1);
    let tut1 = (jd_ut1 - 2451545.0) / 36525.0;

    // GMST in seconds
    let gmst_sec =
        67310.54841 + (876600.0 * 3600.0 + 8640184.812866) * tut1 + 0.093104 * tut1 * tut1
            - 6.2e-6 * tut1 * tut1 * tut1;

    // Normalize to [0, 86400)
    let theta = (gmst_sec * DEG2RAD / 240.0) % (2.0 * std::f64::consts::PI);

    // Convert to radians or degrees
    match angle_format {
        AngleFormat::Radians => theta,
        AngleFormat::Degrees => theta * RAD2DEG,
    }
}

fn convert_state_from_spg4_frame(
    epoch: Epoch,
    tle_state: Vector6<f64>,
    frame: OrbitFrame,
    representation: OrbitRepresentation,
    angle_format: Option<AngleFormat>,
) -> Vector6<f64> {
    // SGP4 outputs state in TEME
    // Conversion chain is TEME -> PEF -> ECEF -> ECI

    // Step 1: TEME to PEF
    let gmst = tle_gmst82(epoch, AngleFormat::Radians);
    #[allow(non_snake_case)]
    let R = RotationMatrix::Rz(gmst, AngleFormat::Radians);
    let omega_earth = Vector3::new(0.0, 0.0, OMEGA_EARTH); // rad/s

    let r_pef: Vector3<f64> = R * Vector3::<f64>::from(tle_state.fixed_rows::<3>(0));
    let v_pef: Vector3<f64> =
        R * Vector3::<f64>::from(tle_state.fixed_rows::<3>(3)) - omega_earth.cross(&r_pef);

    // Step 2: PEF to ECEF
    #[allow(non_snake_case)]
    let PM = polar_motion(epoch);

    let r_ecef = PM * r_pef;
    let v_ecef = PM * v_pef;
    let ecef_state = Vector6::new(
        r_ecef[0], r_ecef[1], r_ecef[2], v_ecef[0], v_ecef[1], v_ecef[2],
    );

    match representation {
        OrbitRepresentation::Cartesian => match frame {
            OrbitFrame::ECI => state_ecef_to_eci(epoch, ecef_state),
            OrbitFrame::GCRF => state_ecef_to_eci(epoch, ecef_state),
            OrbitFrame::EME2000 => {
                let gcrf_state = state_ecef_to_eci(epoch, ecef_state);
                state_gcrf_to_eme2000(gcrf_state)
            }
            OrbitFrame::ECEF => ecef_state,
            OrbitFrame::ITRF => ecef_state,
        },
        OrbitRepresentation::Keplerian => {
            if frame != OrbitFrame::ECI && frame != OrbitFrame::GCRF {
                panic!("Keplerian elements must be in ECI or GCRF frame");
            }

            if let Some(format) = angle_format {
                state_eci_to_koe(state_ecef_to_eci(epoch, ecef_state), format)
            } else {
                panic!("Angle format must be specified for Keplerian elements");
            }
        }
    }
}

/// SGP4 propagator
#[allow(non_camel_case_types)]
pub struct SGPPropagator {
    /// Raw first line of TLE
    pub line1: String,

    /// Raw second line of TLE
    pub line2: String,

    /// Optional satellite name (from 3-line format)
    pub satellite_name: Option<String>,

    /// TLE format type (Classic or Alpha-5)
    pub format: TleFormat,

    /// Original NORAD ID string (may contain Alpha-5 encoding)
    pub norad_id_string: String,

    /// Decoded numeric NORAD ID
    pub norad_id: u32,

    /// SGP4 propagation constants
    constants: sgp4::Constants,

    /// Epoch from TLE
    pub epoch: Epoch,

    /// Initial state vector (always ECI Cartesian from SGP4)
    initial_state: Vector6<f64>,

    /// Accumulated trajectory with configurable management
    pub trajectory: SOrbitTrajectory,

    /// Step size in seconds for stepping operations
    pub step_size: f64,

    /// Output frame (default: ECI)
    pub frame: OrbitFrame,

    /// Output representation (default: Cartesian)
    pub representation: OrbitRepresentation,

    /// Output angle format (default: Radians)
    pub angle_format: Option<AngleFormat>,

    /// Optional user-defined name for identification
    pub name: Option<String>,

    /// Optional user-defined numeric ID for identification
    pub id: Option<u64>,

    /// Optional UUID for unique identification
    pub uuid: Option<uuid::Uuid>,

    // ===== Event Detection =====
    /// Event detectors for monitoring propagation
    event_detectors: Vec<Box<dyn SEventDetector<6, 0>>>,

    /// Log of detected events
    event_log: Vec<SDetectedEvent<6>>,

    /// Termination flag (set by terminal events)
    terminated: bool,
}

impl Clone for SGPPropagator {
    /// Clone the propagator.
    ///
    /// Note: Event detectors are NOT cloned (they contain trait objects).
    /// The cloned propagator starts fresh with no event detectors,
    /// an empty event log, and terminated = false.
    fn clone(&self) -> Self {
        SGPPropagator {
            line1: self.line1.clone(),
            line2: self.line2.clone(),
            satellite_name: self.satellite_name.clone(),
            format: self.format,
            norad_id_string: self.norad_id_string.clone(),
            norad_id: self.norad_id,
            constants: self.constants.clone(),
            epoch: self.epoch,
            initial_state: self.initial_state,
            trajectory: self.trajectory.clone(),
            step_size: self.step_size,
            frame: self.frame,
            representation: self.representation,
            angle_format: self.angle_format,
            name: self.name.clone(),
            id: self.id,
            uuid: self.uuid,
            // Event detection fields are reset on clone
            // (trait objects cannot be cloned)
            event_detectors: Vec::new(),
            event_log: Vec::new(),
            terminated: false,
        }
    }
}

impl SGPPropagator {
    /// Create a new SGP propagator from TLE lines
    ///
    /// # Arguments
    /// * `line1` - First line of TLE data
    /// * `line2` - Second line of TLE data
    /// * `step_size` - Default step size in seconds
    ///
    /// # Returns
    /// * `Result<SGPPropagator, BraheError>` - New SGP propagator instance or error
    pub fn from_tle(line1: &str, line2: &str, step_size: f64) -> Result<Self, BraheError> {
        Self::from_3le(None, line1, line2, step_size)
    }

    /// Create a new SGP propagator from 3-line TLE format
    ///
    /// # Arguments
    /// * `name` - Optional satellite name (line 0)
    /// * `line1` - First line of TLE data
    /// * `line2` - Second line of TLE data
    /// * `step_size` - Default step size in seconds
    ///
    /// # Returns
    /// * `Result<SGPPropagator, BraheError>` - New SGP propagator instance or error
    pub fn from_3le(
        name: Option<&str>,
        line1: &str,
        line2: &str,
        step_size: f64,
    ) -> Result<Self, BraheError> {
        // Validate TLE format
        if !validate_tle_lines(line1, line2) {
            return Err(BraheError::Error("Invalid TLE format".to_string()));
        }

        // Extract NORAD ID and determine format
        let norad_id_string = line1[2..7].trim().to_string();
        let norad_id = parse_norad_id(&norad_id_string)?;
        let format = if norad_id_string
            .chars()
            .next()
            .unwrap_or('0')
            .is_alphabetic()
        {
            TleFormat::Alpha5
        } else {
            TleFormat::Classic
        };

        // For Alpha-5 format, zero out NORAD ID for SGP4 library compatibility
        let (sgp4_line1, sgp4_line2) = if format == TleFormat::Alpha5 {
            // Replace Alpha-5 NORAD ID with zeros for SGP4
            let mut line1_chars: Vec<char> = line1.chars().collect();
            let mut line2_chars: Vec<char> = line2.chars().collect();

            // Zero out positions 2-6 (NORAD ID field)
            for i in 2..7 {
                if i < line1_chars.len() {
                    line1_chars[i] = '0';
                }
                if i < line2_chars.len() {
                    line2_chars[i] = '0';
                }
            }

            // Recalculate checksums for modified lines
            let mut modified_line1: String = line1_chars.into_iter().collect();
            let mut modified_line2: String = line2_chars.into_iter().collect();

            // Replace the last character (checksum) with recalculated value
            if modified_line1.len() >= 69 {
                let new_checksum1 = calculate_tle_line_checksum(&modified_line1);
                modified_line1.replace_range(68..69, &new_checksum1.to_string());
            }
            if modified_line2.len() >= 69 {
                let new_checksum2 = calculate_tle_line_checksum(&modified_line2);
                modified_line2.replace_range(68..69, &new_checksum2.to_string());
            }

            (modified_line1, modified_line2)
        } else {
            (line1.to_string(), line2.to_string())
        };

        // Parse TLE using sgp4 library
        let elements = sgp4::Elements::from_tle(
            Some(norad_id.to_string()),
            sgp4_line1.as_bytes(),
            sgp4_line2.as_bytes(),
        )
        .map_err(|e| BraheError::Error(format!("SGP4 parsing error: {:?}", e)))?;

        let constants = sgp4::Constants::from_elements(&elements)
            .map_err(|e| BraheError::Error(format!("SGP4 constants error: {:?}", e)))?;

        // Extract epoch
        let epoch = epoch_from_tle(line1)?;

        // Compute initial state in ECI
        let prediction = constants
            .propagate(sgp4::MinutesSinceEpoch(0.0))
            .map_err(|e| BraheError::Error(format!("SGP4 propagation error: {:?}", e)))?;

        // Convert from km to m and km/s to m/s
        let tle_state = Vector6::new(
            prediction.position[0] * 1000.0,
            prediction.position[1] * 1000.0,
            prediction.position[2] * 1000.0,
            prediction.velocity[0] * 1000.0,
            prediction.velocity[1] * 1000.0,
            prediction.velocity[2] * 1000.0,
        );

        // Convert initial state to ECI Cartesian
        let initial_state = convert_state_from_spg4_frame(
            epoch,
            tle_state,
            OrbitFrame::ECI,
            OrbitRepresentation::Cartesian,
            None, // angle_format is not meaningful for Cartesian
        );

        // Create trajectory with initial state
        let mut trajectory =
            SOrbitTrajectory::new(OrbitFrame::ECI, OrbitRepresentation::Cartesian, None);

        // Set trajectory identity from propagator identity
        if let Some(n) = name {
            trajectory = trajectory.with_name(n);
        }
        // NORAD ID is always available (norad_id: u32)
        trajectory = trajectory.with_id(norad_id as u64);

        trajectory.add(epoch, initial_state);

        Ok(SGPPropagator {
            line1: line1.to_string(),
            line2: line2.to_string(),
            satellite_name: name.map(|s| s.to_string()),
            format,
            norad_id_string,
            norad_id,
            constants,
            epoch,
            initial_state,
            trajectory,
            step_size,
            frame: OrbitFrame::ECI,
            representation: OrbitRepresentation::Cartesian,
            angle_format: None, // angle_format is not meaningful for Cartesian
            name: name.map(|s| s.to_string()),
            id: Some(norad_id as u64),
            uuid: None,
            // Event detection fields
            event_detectors: Vec::new(),
            event_log: Vec::new(),
            terminated: false,
        })
    }

    /// Create a new SGP propagator from CCSDS OMM (Orbit Mean-elements Message) fields.
    ///
    /// This method directly constructs an SGP4 propagator from OMM orbital elements,
    /// bypassing TLE parsing. It creates synthetic TLE lines for API consistency.
    ///
    /// # Arguments
    /// * `epoch` - ISO 8601 datetime string (e.g., "2025-11-29T20:01:44.058144")
    /// * `mean_motion` - Mean motion in revolutions per day
    /// * `eccentricity` - Orbital eccentricity (dimensionless)
    /// * `inclination` - Orbital inclination in degrees
    /// * `raan` - Right ascension of ascending node in degrees
    /// * `arg_of_pericenter` - Argument of pericenter in degrees
    /// * `mean_anomaly` - Mean anomaly in degrees
    /// * `norad_id` - NORAD catalog ID
    /// * `step_size` - Default step size in seconds
    /// * `object_name` - Optional satellite name (OBJECT_NAME)
    /// * `object_id` - Optional international designator (OBJECT_ID, e.g., "1998-067A")
    /// * `classification` - Classification character ('U', 'C', or 'S'), defaults to 'U'
    /// * `bstar` - B* drag term, defaults to 0.0
    /// * `mean_motion_dot` - First derivative of mean motion / 2, defaults to 0.0
    /// * `mean_motion_ddot` - Second derivative of mean motion / 6, defaults to 0.0
    /// * `ephemeris_type` - Ephemeris type (usually 0), defaults to 0
    /// * `element_set_no` - Element set number, defaults to 999
    /// * `rev_at_epoch` - Revolution number at epoch, defaults to 0
    ///
    /// # Returns
    /// * `Result<SGPPropagator, BraheError>` - New SGP propagator instance or error
    ///
    /// # Examples
    /// ```
    /// use brahe::propagators::SGPPropagator;
    /// use brahe::eop::{StaticEOPProvider, set_global_eop_provider};
    ///
    /// // Initialize EOP provider
    /// let eop = StaticEOPProvider::from_zero();
    /// set_global_eop_provider(eop);
    ///
    /// // ISS OMM data
    /// let prop = SGPPropagator::from_omm_elements(
    ///     "2025-11-29T20:01:44.058144",  // EPOCH
    ///     15.49193835,                    // MEAN_MOTION (rev/day)
    ///     0.0003723,                      // ECCENTRICITY
    ///     51.6312,                        // INCLINATION (degrees)
    ///     206.3646,                       // RA_OF_ASC_NODE (degrees)
    ///     184.1118,                       // ARG_OF_PERICENTER (degrees)
    ///     175.9840,                       // MEAN_ANOMALY (degrees)
    ///     25544,                          // NORAD_CAT_ID
    ///     60.0,                           // step_size (seconds)
    ///     Some("ISS (ZARYA)"),            // OBJECT_NAME
    ///     Some("1998-067A"),              // OBJECT_ID
    ///     Some('U'),                      // CLASSIFICATION_TYPE
    ///     Some(0.15237e-3),               // BSTAR
    ///     Some(0.801e-4),                 // MEAN_MOTION_DOT
    ///     Some(0.0),                      // MEAN_MOTION_DDOT
    ///     Some(0),                        // EPHEMERIS_TYPE
    ///     Some(999),                      // ELEMENT_SET_NO
    ///     Some(54085),                    // REV_AT_EPOCH
    /// ).unwrap();
    /// ```
    #[allow(clippy::too_many_arguments)]
    pub fn from_omm_elements(
        epoch: &str,
        mean_motion: f64,
        eccentricity: f64,
        inclination: f64,
        raan: f64,
        arg_of_pericenter: f64,
        mean_anomaly: f64,
        norad_id: u64,
        step_size: f64,
        object_name: Option<&str>,
        object_id: Option<&str>,
        classification: Option<char>,
        bstar: Option<f64>,
        mean_motion_dot: Option<f64>,
        mean_motion_ddot: Option<f64>,
        ephemeris_type: Option<u8>,
        element_set_no: Option<u64>,
        rev_at_epoch: Option<u64>,
    ) -> Result<Self, BraheError> {
        // Parse epoch (OMM format: "2025-11-29T20:01:44.058144")
        let datetime = NaiveDateTime::parse_from_str(epoch, "%Y-%m-%dT%H:%M:%S%.f")
            .or_else(|_| NaiveDateTime::parse_from_str(epoch, "%Y-%m-%dT%H:%M:%S"))
            .map_err(|e| BraheError::Error(format!("Invalid epoch format '{}': {}", epoch, e)))?;

        // Map classification character to sgp4::Classification
        let classification_char = classification.unwrap_or('U');
        let sgp4_classification = match classification_char {
            'U' | ' ' => sgp4::Classification::Unclassified,
            'C' => sgp4::Classification::Classified,
            'S' => sgp4::Classification::Secret,
            c => {
                return Err(BraheError::Error(format!(
                    "Invalid classification character: '{}'. Must be 'U', 'C', or 'S'",
                    c
                )));
            }
        };

        // Apply defaults for optional fields
        let bstar_val = bstar.unwrap_or(0.0);
        let mean_motion_dot_val = mean_motion_dot.unwrap_or(0.0);
        let mean_motion_ddot_val = mean_motion_ddot.unwrap_or(0.0);
        let ephemeris_type_val = ephemeris_type.unwrap_or(0);
        let element_set_no_val = element_set_no.unwrap_or(999);
        let rev_at_epoch_val = rev_at_epoch.unwrap_or(0);

        // Directly construct sgp4::Elements
        let elements = sgp4::Elements {
            object_name: object_name.map(|s| s.to_string()),
            international_designator: object_id.map(|s| s.to_string()),
            norad_id,
            classification: sgp4_classification,
            datetime,
            mean_motion_dot: mean_motion_dot_val,
            mean_motion_ddot: mean_motion_ddot_val,
            drag_term: bstar_val,
            element_set_number: element_set_no_val,
            inclination,
            right_ascension: raan,
            eccentricity,
            argument_of_perigee: arg_of_pericenter,
            mean_anomaly,
            mean_motion,
            revolution_number: rev_at_epoch_val,
            ephemeris_type: ephemeris_type_val,
        };

        // Create SGP4 constants from elements
        let constants = sgp4::Constants::from_elements(&elements)
            .map_err(|e| BraheError::Error(format!("SGP4 constants error: {:?}", e)))?;

        // Convert chrono::NaiveDateTime to brahe Epoch
        let brahe_epoch = Epoch::from_datetime(
            datetime.year() as u32,
            datetime.month() as u8,
            datetime.day() as u8,
            datetime.hour() as u8,
            datetime.minute() as u8,
            datetime.second() as f64 + datetime.nanosecond() as f64 / 1e9,
            0.0, // nanoseconds already included in seconds
            TimeSystem::UTC,
        );

        // Generate synthetic TLE lines for API consistency
        // Convert OBJECT_ID from OMM format (e.g., "1998-067A") to TLE format (e.g., "98067A")
        let intl_designator = object_id.map(|id| {
            // OMM format: YYYY-NNNP (year-number-piece)
            // TLE format: YYNNNP (2-digit year, no hyphen)
            if id.len() >= 5 && id.chars().nth(4) == Some('-') {
                // Has a hyphen at position 4, convert 4-digit year to 2-digit
                let year_2digit = &id[2..4]; // Take last 2 digits of year
                let rest = &id[5..]; // Everything after the hyphen
                format!("{}{}", year_2digit, rest)
            } else {
                // Already in TLE format or unknown format, use as-is
                id.to_string()
            }
        });
        let intl_designator_ref = intl_designator.as_deref().unwrap_or("");

        let norad_id_str = norad_id_numeric_to_alpha5(norad_id as u32)?;
        let (line1, line2) = create_tle_lines(
            &brahe_epoch,
            &norad_id_str,
            classification_char,
            intl_designator_ref,
            mean_motion,
            eccentricity,
            inclination,
            raan,
            arg_of_pericenter,
            mean_anomaly,
            mean_motion_dot_val / 2.0,
            mean_motion_ddot_val / 6.0,
            bstar_val,
            ephemeris_type_val,
            element_set_no_val as u16,
            rev_at_epoch_val as u32,
        )?;

        // Determine TLE format based on NORAD ID
        let format = if norad_id >= 100000 {
            TleFormat::Alpha5
        } else {
            TleFormat::Classic
        };

        // Compute initial state at epoch
        let prediction = constants
            .propagate(sgp4::MinutesSinceEpoch(0.0))
            .map_err(|e| BraheError::Error(format!("SGP4 propagation error: {:?}", e)))?;

        // Convert from km to m and km/s to m/s
        let tle_state = Vector6::new(
            prediction.position[0] * 1000.0,
            prediction.position[1] * 1000.0,
            prediction.position[2] * 1000.0,
            prediction.velocity[0] * 1000.0,
            prediction.velocity[1] * 1000.0,
            prediction.velocity[2] * 1000.0,
        );

        // Convert initial state to ECI Cartesian
        let initial_state = convert_state_from_spg4_frame(
            brahe_epoch,
            tle_state,
            OrbitFrame::ECI,
            OrbitRepresentation::Cartesian,
            None,
        );

        // Create trajectory with initial state
        let mut trajectory =
            SOrbitTrajectory::new(OrbitFrame::ECI, OrbitRepresentation::Cartesian, None);

        // Set trajectory identity from propagator identity
        if let Some(n) = object_name {
            trajectory = trajectory.with_name(n);
        }
        trajectory = trajectory.with_id(norad_id);

        trajectory.add(brahe_epoch, initial_state);

        Ok(SGPPropagator {
            line1,
            line2,
            satellite_name: object_name.map(|s| s.to_string()),
            format,
            norad_id_string: norad_id_str,
            norad_id: norad_id as u32,
            constants,
            epoch: brahe_epoch,
            initial_state,
            trajectory,
            step_size,
            frame: OrbitFrame::ECI,
            representation: OrbitRepresentation::Cartesian,
            angle_format: None,
            name: object_name.map(|s| s.to_string()),
            id: Some(norad_id),
            uuid: None,
        })
    }

    /// Configure output format for propagated states (builder pattern).
    ///
    /// Sets the reference frame, representation type, and angle units for propagation output.
    ///
    /// # Arguments
    /// - `frame`: Target reference frame (ECI or ECEF)
    /// - `representation`: State representation (Cartesian or Keplerian)
    /// - `angle_format`: Angle units (Degrees/Radians) - required for Keplerian, None for Cartesian
    ///
    /// # Panics
    /// - If Keplerian representation requested without angle_format
    /// - If Keplerian representation requested in ECEF frame
    /// - If Cartesian representation given with angle_format
    ///
    /// # Returns
    /// Self for method chaining
    pub fn with_output_format(
        mut self,
        frame: OrbitFrame,
        representation: OrbitRepresentation,
        angle_format: Option<AngleFormat>,
    ) -> Self {
        // Validate inputs
        if representation == OrbitRepresentation::Keplerian && angle_format.is_none() {
            panic!("Angle format must be specified for Keplerian elements");
        }

        if representation == OrbitRepresentation::Keplerian && frame != OrbitFrame::ECI {
            panic!("Keplerian elements must be in ECI frame");
        }

        if representation == OrbitRepresentation::Cartesian && angle_format.is_some() {
            panic!("Angle format should be None for Cartesian representation");
        }

        self.frame = frame;
        self.representation = representation;
        self.angle_format = angle_format;

        // Reset trajectory to initial state only, preserving identity
        let name = self.trajectory.get_name().map(|s| s.to_string());
        let uuid = self.trajectory.get_uuid();
        let id = self.trajectory.get_id();

        self.trajectory = SOrbitTrajectory::new(frame, representation, angle_format).with_identity(
            name.as_deref(),
            uuid,
            id,
        );

        // Propagate to initial epoch and add to trajectory
        let prediction = self
            .constants
            .propagate(sgp4::MinutesSinceEpoch(0.0))
            .expect("SGP4 propagation failed");

        // Convert from km to m and km/s to m/s
        let tle_state = Vector6::new(
            prediction.position[0] * 1000.0,
            prediction.position[1] * 1000.0,
            prediction.position[2] * 1000.0,
            prediction.velocity[0] * 1000.0,
            prediction.velocity[1] * 1000.0,
            prediction.velocity[2] * 1000.0,
        );

        let initial_state = convert_state_from_spg4_frame(
            self.epoch,
            tle_state,
            frame,
            representation,
            angle_format,
        );
        self.trajectory.add(self.epoch, initial_state);

        self
    }

    /// Internal propagation to target epoch, returning state in the internal
    /// TEME frame that is the output of SGP4.
    fn propagate_internal(&self, target_epoch: Epoch) -> Vector6<f64> {
        // Calculate minutes since TLE epoch
        let dt = (target_epoch - self.epoch) / 60.0; // Convert seconds to minutes

        // Propagate using SGP4
        let prediction = self
            .constants
            .propagate(sgp4::MinutesSinceEpoch(dt))
            .expect("SGP4 propagation failed");

        // Convert from km to m and km/s to m/s
        Vector6::new(
            prediction.position[0] * 1000.0,
            prediction.position[1] * 1000.0,
            prediction.position[2] * 1000.0,
            prediction.velocity[0] * 1000.0,
            prediction.velocity[1] * 1000.0,
            prediction.velocity[2] * 1000.0,
        )
    }

    /// Get propagated state in Pseudo-Earth-Fixed (PEF) frame.
    ///
    /// Propagates to the given epoch and transforms from TEME to PEF using simplified
    /// rotation (GMST only, no polar motion or nutation). For higher accuracy, use
    /// propagate() with ECEF output format.
    ///
    /// # Arguments
    /// - `epoch`: Time to propagate to
    ///
    /// # Returns
    /// State vector [x, y, z, vx, vy, vz] in PEF frame. Units: meters, meters/second.
    pub fn state_pef(&self, epoch: Epoch) -> Vector6<f64> {
        let tle_state = self.propagate_internal(epoch);
        // SGP4 outputs state in TEME
        // Conversion chain is TEME -> PEF

        // Step 1: TEME to PEF
        let gmst = tle_gmst82(epoch, AngleFormat::Radians);
        #[allow(non_snake_case)]
        let R = RotationMatrix::Rz(gmst, AngleFormat::Radians);
        let omega_earth = Vector3::new(0.0, 0.0, OMEGA_EARTH); // rad/s

        let r_pef: Vector3<f64> = R * Vector3::<f64>::from(tle_state.fixed_rows::<3>(0));
        let v_pef: Vector3<f64> =
            R * Vector3::<f64>::from(tle_state.fixed_rows::<3>(3)) - omega_earth.cross(&r_pef);

        Vector6::new(r_pef[0], r_pef[1], r_pef[2], v_pef[0], v_pef[1], v_pef[2])
    }

    /// Get Keplerian orbital elements from TLE data
    ///
    /// Extracts the Keplerian elements directly from the TLE lines used to initialize
    /// this propagator. This method uses the `keplerian_elements_from_tle` function
    /// to parse the TLE data.
    ///
    /// # Arguments
    /// * `angle_format` - Format for angular elements (degrees or radians)
    ///
    /// # Returns
    /// * `Result<Vector6<f64>, BraheError>` - Keplerian elements [a, e, i, Ω, ω, M]
    ///
    /// Elements are returned in the specified angle format:
    /// - a: semi-major axis [m]
    /// - e: eccentricity [dimensionless]
    /// - i: inclination [radians or degrees]
    /// - Ω: right ascension of ascending node [radians or degrees]
    /// - ω: argument of periapsis [radians or degrees]
    /// - M: mean anomaly [radians or degrees]
    pub fn get_elements(&self, angle_format: AngleFormat) -> Result<Vector6<f64>, BraheError> {
        use crate::orbits::keplerian_elements_from_tle;

        // Extract elements from TLE (returns in degrees)
        let (_epoch, mut elements) = keplerian_elements_from_tle(&self.line1, &self.line2)?;

        // Convert angular elements to radians if requested
        if angle_format == AngleFormat::Radians {
            elements[2] *= DEG2RAD; // inclination
            elements[3] *= DEG2RAD; // RAAN
            elements[4] *= DEG2RAD; // argument of periapsis
            elements[5] *= DEG2RAD; // mean anomaly
        }

        Ok(elements)
    }

    /// Get orbital elements at TLE epoch.
    ///
    /// Returns Keplerian orbital elements extracted from the TLE data at epoch.
    /// Angular elements are returned in degrees to match the native TLE format.
    ///
    /// # Returns
    ///
    /// * `elements` - Orbital elements vector [a, e, i, Ω, ω, M]
    ///   - a: semi-major axis. Units: (m)
    ///   - e: eccentricity (dimensionless)
    ///   - i: inclination. Units: (deg)
    ///   - Ω: right ascension of ascending node. Units: (deg)
    ///   - ω: argument of periapsis. Units: (deg)
    ///   - M: mean anomaly. Units: (deg)
    ///
    /// # Examples
    /// ```
    /// use brahe::propagators::SGPPropagator;
    ///
    /// brahe::initialize_eop().unwrap();
    ///
    /// let line1 = "1 25544U 98067A   08264.51782528 -.00002182  00000-0 -11606-4 0  2927";
    /// let line2 = "2 25544  51.6416 247.4627 0006703 130.5360 325.0288 15.72125391563537";
    ///
    /// let prop = SGPPropagator::from_tle(line1, line2, 60.0).unwrap();
    /// let elements = prop.elements();
    ///
    /// // Elements are returned in degrees
    /// println!("Inclination: {:.4} deg", elements[2]);
    /// ```
    pub fn elements(&self) -> Vector6<f64> {
        self.get_elements(AngleFormat::Degrees)
            .expect("Failed to extract elements from TLE")
    }

    /// Get semi-major axis at TLE epoch.
    ///
    /// # Returns
    ///
    /// * Semi-major axis. Units: (m)
    ///
    /// # Examples
    /// ```
    /// use brahe::propagators::SGPPropagator;
    ///
    /// brahe::initialize_eop().unwrap();
    ///
    /// let line1 = "1 25544U 98067A   08264.51782528 -.00002182  00000-0 -11606-4 0  2927";
    /// let line2 = "2 25544  51.6416 247.4627 0006703 130.5360 325.0288 15.72125391563537";
    ///
    /// let prop = SGPPropagator::from_tle(line1, line2, 60.0).unwrap();
    /// let sma = prop.semi_major_axis();
    ///
    /// println!("Semi-major axis: {:.3} m", sma);
    /// ```
    pub fn semi_major_axis(&self) -> f64 {
        self.elements()[0]
    }

    /// Get eccentricity at TLE epoch.
    ///
    /// # Returns
    ///
    /// * Eccentricity (dimensionless)
    ///
    /// # Examples
    /// ```
    /// use brahe::propagators::SGPPropagator;
    ///
    /// brahe::initialize_eop().unwrap();
    ///
    /// let line1 = "1 25544U 98067A   08264.51782528 -.00002182  00000-0 -11606-4 0  2927";
    /// let line2 = "2 25544  51.6416 247.4627 0006703 130.5360 325.0288 15.72125391563537";
    ///
    /// let prop = SGPPropagator::from_tle(line1, line2, 60.0).unwrap();
    /// let ecc = prop.eccentricity();
    ///
    /// println!("Eccentricity: {:.6}", ecc);
    /// ```
    pub fn eccentricity(&self) -> f64 {
        self.elements()[1]
    }

    /// Get inclination at TLE epoch.
    ///
    /// # Returns
    ///
    /// * Inclination. Units: (deg)
    ///
    /// # Examples
    /// ```
    /// use brahe::propagators::SGPPropagator;
    ///
    /// brahe::initialize_eop().unwrap();
    ///
    /// let line1 = "1 25544U 98067A   08264.51782528 -.00002182  00000-0 -11606-4 0  2927";
    /// let line2 = "2 25544  51.6416 247.4627 0006703 130.5360 325.0288 15.72125391563537";
    ///
    /// let prop = SGPPropagator::from_tle(line1, line2, 60.0).unwrap();
    /// let inc = prop.inclination();
    ///
    /// println!("Inclination: {:.4} deg", inc);
    /// ```
    pub fn inclination(&self) -> f64 {
        self.elements()[2]
    }

    /// Get right ascension of ascending node at TLE epoch.
    ///
    /// # Returns
    ///
    /// * Right ascension of ascending node (RAAN). Units: (deg)
    ///
    /// # Examples
    /// ```
    /// use brahe::propagators::SGPPropagator;
    ///
    /// brahe::initialize_eop().unwrap();
    ///
    /// let line1 = "1 25544U 98067A   08264.51782528 -.00002182  00000-0 -11606-4 0  2927";
    /// let line2 = "2 25544  51.6416 247.4627 0006703 130.5360 325.0288 15.72125391563537";
    ///
    /// let prop = SGPPropagator::from_tle(line1, line2, 60.0).unwrap();
    /// let raan = prop.right_ascension();
    ///
    /// println!("RAAN: {:.4} deg", raan);
    /// ```
    pub fn right_ascension(&self) -> f64 {
        self.elements()[3]
    }

    /// Get argument of periapsis at TLE epoch.
    ///
    /// # Returns
    ///
    /// * Argument of periapsis. Units: (deg)
    ///
    /// # Examples
    /// ```
    /// use brahe::propagators::SGPPropagator;
    ///
    /// brahe::initialize_eop().unwrap();
    ///
    /// let line1 = "1 25544U 98067A   08264.51782528 -.00002182  00000-0 -11606-4 0  2927";
    /// let line2 = "2 25544  51.6416 247.4627 0006703 130.5360 325.0288 15.72125391563537";
    ///
    /// let prop = SGPPropagator::from_tle(line1, line2, 60.0).unwrap();
    /// let argp = prop.arg_perigee();
    ///
    /// println!("Argument of periapsis: {:.4} deg", argp);
    /// ```
    pub fn arg_perigee(&self) -> f64 {
        self.elements()[4]
    }

    /// Get mean anomaly at TLE epoch.
    ///
    /// # Returns
    ///
    /// * Mean anomaly. Units: (deg)
    ///
    /// # Examples
    /// ```
    /// use brahe::propagators::SGPPropagator;
    ///
    /// brahe::initialize_eop().unwrap();
    ///
    /// let line1 = "1 25544U 98067A   08264.51782528 -.00002182  00000-0 -11606-4 0  2927";
    /// let line2 = "2 25544  51.6416 247.4627 0006703 130.5360 325.0288 15.72125391563537";
    ///
    /// let prop = SGPPropagator::from_tle(line1, line2, 60.0).unwrap();
    /// let ma = prop.mean_anomaly();
    ///
    /// println!("Mean anomaly: {:.4} deg", ma);
    /// ```
    pub fn mean_anomaly(&self) -> f64 {
        self.elements()[5]
    }

    /// Get age of ephemeris data (time since TLE epoch).
    ///
    /// Returns the difference between the current system time and the TLE epoch.
    /// A positive value indicates the TLE is in the past; a negative value indicates
    /// a future TLE epoch.
    ///
    /// # Returns
    ///
    /// * Time since TLE epoch. Units: (s)
    ///
    /// # Examples
    /// ```
    /// use brahe::propagators::SGPPropagator;
    ///
    /// brahe::initialize_eop().unwrap();
    ///
    /// let line1 = "1 25544U 98067A   08264.51782528 -.00002182  00000-0 -11606-4 0  2927";
    /// let line2 = "2 25544  51.6416 247.4627 0006703 130.5360 325.0288 15.72125391563537";
    ///
    /// let prop = SGPPropagator::from_tle(line1, line2, 60.0).unwrap();
    /// let age = prop.ephemeris_age();
    ///
    /// println!("Ephemeris age: {:.1} s", age);
    /// ```
    pub fn ephemeris_age(&self) -> f64 {
        Epoch::now() - self.epoch
    }

    // =========================================================================
    // Event Detection Internal Methods
    // =========================================================================

    /// Get ECI Cartesian state at any epoch (for event detection)
    ///
    /// This internal method always returns the state in ECI Cartesian format,
    /// regardless of the configured output format. This is used for event detection
    /// since all event detectors expect ECI Cartesian state.
    fn state_eci_cartesian(&self, epoch: Epoch) -> Vector6<f64> {
        let tle_state = self.propagate_internal(epoch);
        convert_state_from_spg4_frame(
            epoch,
            tle_state,
            OrbitFrame::ECI,
            OrbitRepresentation::Cartesian,
            None,
        )
    }

    /// Scan all event detectors for events in the interval [epoch_prev, epoch_curr]
    ///
    /// Returns a vector of detected events sorted chronologically.
    fn scan_all_events(
        &self,
        epoch_prev: Epoch,
        epoch_curr: Epoch,
        state_prev: &Vector6<f64>,
        state_curr: &Vector6<f64>,
    ) -> Vec<SDetectedEvent<6>> {
        let mut events = Vec::new();

        // Create state function for bisection - uses exact SGP4 propagation
        // (no interpolation needed since SGP4 is analytical)
        let state_fn = |epoch: Epoch| -> Vector6<f64> { self.state_eci_cartesian(epoch) };

        // No parameters for SGP4
        let params: Option<&SVector<f64, 0>> = None;

        // Scan each detector
        for (idx, detector) in self.event_detectors.iter().enumerate() {
            // Skip detectors that have been processed (one-shot events)
            if detector.is_processed() {
                continue;
            }

            if let Some(event) = sscan_for_event(
                detector.as_ref(),
                idx,
                &state_fn,
                epoch_prev,
                epoch_curr,
                state_prev,
                state_curr,
                params,
            ) {
                events.push(event);
            }
        }

        // Sort events chronologically
        events.sort_by(|a, b| a.window_open.partial_cmp(&b.window_open).unwrap());

        events
    }

    // =========================================================================
    // Event Detection API
    // =========================================================================

    /// Add an event detector to monitor during propagation
    ///
    /// Events are detected during each propagation step and processed according
    /// to their action (Continue or Stop). Note that for SGP4 propagation,
    /// callback state mutations are ignored since SGP4 is an analytical propagator.
    ///
    /// # Arguments
    /// * `detector` - Event detector implementing the `SEventDetector<6, 0>` trait
    ///
    /// # Example
    /// ```
    /// use brahe::propagators::SGPPropagator;
    /// use brahe::propagators::traits::SStatePropagator;  // for initial_epoch()
    /// use brahe::events::STimeEvent;
    ///
    /// brahe::initialize_eop().unwrap();
    ///
    /// let line1 = "1 25544U 98067A   08264.51782528 -.00002182  00000-0 -11606-4 0  2927";
    /// let line2 = "2 25544  51.6416 247.4627 0006703 130.5360 325.0288 15.72125391563537";
    ///
    /// let mut prop = SGPPropagator::from_tle(line1, line2, 60.0).unwrap();
    /// let epoch = prop.initial_epoch();
    ///
    /// // Add a time event detector
    /// let detector = STimeEvent::<6, 0>::new(epoch + 300.0, "5 minute mark");
    /// prop.add_event_detector(Box::new(detector));
    /// ```
    pub fn add_event_detector(&mut self, detector: Box<dyn SEventDetector<6, 0>>) {
        self.event_detectors.push(detector);
    }

    /// Get all detected events
    ///
    /// Returns a slice of all events that have been detected during propagation.
    pub fn event_log(&self) -> &[SDetectedEvent<6>] {
        &self.event_log
    }

    /// Get events by name (substring match)
    ///
    /// Returns all events whose name contains the specified substring.
    ///
    /// # Arguments
    /// * `name` - Substring to search for in event names
    pub fn events_by_name(&self, name: &str) -> Vec<&SDetectedEvent<6>> {
        self.event_log
            .iter()
            .filter(|e| e.name.contains(name))
            .collect()
    }

    /// Get the most recently detected event
    ///
    /// Returns `None` if no events have been detected.
    pub fn latest_event(&self) -> Option<&SDetectedEvent<6>> {
        self.event_log.last()
    }

    /// Get events in a time range
    ///
    /// Returns all events that occurred between the start and end epochs (inclusive).
    ///
    /// # Arguments
    /// * `start` - Start of time range
    /// * `end` - End of time range
    pub fn events_in_range(&self, start: Epoch, end: Epoch) -> Vec<&SDetectedEvent<6>> {
        self.event_log
            .iter()
            .filter(|e| e.window_open >= start && e.window_open <= end)
            .collect()
    }

    /// Query events with flexible filtering
    ///
    /// Returns an SEventQuery that supports chainable filters and
    /// standard iterator methods.
    ///
    /// # Examples
    ///
    /// ```ignore
    /// use brahe::propagators::SGPPropagator;
    /// use brahe::time::Epoch;
    ///
    /// // Get events from detector 1 in time range
    /// let events: Vec<_> = prop.query_events()
    ///     .by_detector_index(1)
    ///     .in_time_range(epoch, epoch + 3600.0)
    ///     .collect();
    ///
    /// // Count altitude events
    /// let count = prop.query_events()
    ///     .by_name_contains("Altitude")
    ///     .count();
    /// ```
    pub fn query_events(&self) -> SEventQuery<'_, 6, std::slice::Iter<'_, SDetectedEvent<6>>> {
        SEventQuery::new(self.event_log.iter())
    }

    /// Get events by detector index
    ///
    /// Returns all events detected by the specified detector.
    ///
    /// # Arguments
    /// * `index` - Detector index (0-based, order detectors were added)
    pub fn events_by_detector_index(&self, index: usize) -> Vec<&SDetectedEvent<6>> {
        self.event_log
            .iter()
            .filter(|e| e.detector_index == index)
            .collect()
    }

    /// Get events by detector index within time range
    ///
    /// Returns events from the specified detector that occurred in the time range.
    ///
    /// # Arguments
    /// * `index` - Detector index (0-based)
    /// * `start` - Start of time range (inclusive)
    /// * `end` - End of time range (inclusive)
    pub fn events_by_detector_index_in_range(
        &self,
        index: usize,
        start: Epoch,
        end: Epoch,
    ) -> Vec<&SDetectedEvent<6>> {
        self.event_log
            .iter()
            .filter(|e| e.detector_index == index && e.window_open >= start && e.window_open <= end)
            .collect()
    }

    /// Get events by name within time range
    ///
    /// Returns events matching name (substring) that occurred in the time range.
    ///
    /// # Arguments
    /// * `name` - Substring to search for in event names
    /// * `start` - Start of time range (inclusive)
    /// * `end` - End of time range (inclusive)
    pub fn events_by_name_in_range(
        &self,
        name: &str,
        start: Epoch,
        end: Epoch,
    ) -> Vec<&SDetectedEvent<6>> {
        self.event_log
            .iter()
            .filter(|e| e.name.contains(name) && e.window_open >= start && e.window_open <= end)
            .collect()
    }

    /// Clear the event log
    ///
    /// Removes all detected events from the log. Event detectors are not removed.
    pub fn clear_events(&mut self) {
        self.event_log.clear();
    }

    /// Reset the termination flag
    ///
    /// Allows propagation to continue after a terminal event. The event log
    /// is not cleared.
    pub fn reset_termination(&mut self) {
        self.terminated = false;
    }

    /// Check if propagation was terminated by an event
    pub fn is_terminated(&self) -> bool {
        self.terminated
    }
}

impl SStatePropagator for SGPPropagator {
    fn step_by(&mut self, step_size: f64) {
        // Check termination flag - stop immediately if already terminated
        if self.terminated {
            return;
        }

        let current_epoch = self.current_epoch();
        let target_epoch = current_epoch + step_size; // step_size is in seconds

        // Get ECI Cartesian states for event detection
        let state_prev_eci = self.state_eci_cartesian(current_epoch);
        let state_curr_eci = self.state_eci_cartesian(target_epoch);

        // Scan for events if we have any detectors
        if !self.event_detectors.is_empty() {
            let detected_events = self.scan_all_events(
                current_epoch,
                target_epoch,
                &state_prev_eci,
                &state_curr_eci,
            );

            // Process each event
            for event in detected_events {
                // Determine the action to take
                let action = if let Some(detector) = self.event_detectors.get(event.detector_index)
                {
                    if let Some(callback) = detector.callback() {
                        // Execute callback - ignore state/param mutations (SGP4 is analytical)
                        let (_, _, callback_action) =
                            callback(event.window_open, &event.entry_state, None);
                        callback_action
                    } else {
                        detector.action()
                    }
                } else {
                    event.action
                };

                // Mark detector as processed (for one-shot events like STimeEvent)
                if let Some(detector) = self.event_detectors.get(event.detector_index) {
                    detector.mark_processed();
                }

                // Log the event with the determined action
                let mut logged_event = event.clone();
                logged_event.action = action;
                self.event_log.push(logged_event);

                // Add event state to trajectory at exact event time (in user's output format)
                let event_state_output = convert_state_from_spg4_frame(
                    event.window_open,
                    self.propagate_internal(event.window_open),
                    self.frame,
                    self.representation,
                    self.angle_format,
                );
                self.trajectory.add(event.window_open, event_state_output);

                // Check for terminal action
                if action == EventAction::Stop {
                    self.terminated = true;
                    return; // Stop propagation, don't add target state
                }
            }
        }

        // If not terminated, add the target state to trajectory
        let tle_state = self.propagate_internal(target_epoch);
        let new_state = convert_state_from_spg4_frame(
            target_epoch,
            tle_state,
            self.frame,
            self.representation,
            self.angle_format,
        );
        self.trajectory.add(target_epoch, new_state)
    }

    // Default implementation from trait is used for:
    // - step()
    // - step_past()
    // - propagate_steps()
    // - propagate_to()

    fn initial_epoch(&self) -> Epoch {
        self.epoch
    }

    fn initial_state(&self) -> Vector6<f64> {
        self.initial_state
    }

    fn current_epoch(&self) -> Epoch {
        self.trajectory.last().unwrap().0
    }

    fn current_state(&self) -> Vector6<f64> {
        self.trajectory.last().unwrap().1
    }

    fn step_size(&self) -> f64 {
        self.step_size
    }

    fn set_step_size(&mut self, step_size: f64) {
        self.step_size = step_size;
    }

    fn reset(&mut self) {
        self.trajectory.clear();
        self.trajectory.add(self.epoch, self.initial_state);

        // Clear event detection state
        self.event_log.clear();
        self.terminated = false;

        // Reset processed state on all detectors (for one-shot events)
        for detector in &self.event_detectors {
            detector.reset_processed();
        }
    }

    fn set_eviction_policy_max_size(&mut self, max_size: usize) -> Result<(), BraheError> {
        self.trajectory.set_eviction_policy_max_size(max_size)
    }

    fn set_eviction_policy_max_age(&mut self, max_age: f64) -> Result<(), BraheError> {
        self.trajectory.set_eviction_policy_max_age(max_age)
    }

    fn propagate_to(&mut self, target_epoch: Epoch) {
        let step = self.step_size();

        if step >= 0.0 {
            // Forward propagation - only proceed if target is in the future
            if target_epoch <= self.current_epoch() {
                return;
            }
            while !self.terminated && self.current_epoch() < target_epoch {
                let remaining_time = target_epoch - self.current_epoch();
                let step_size = remaining_time.min(step);

                // Guard against very small steps to avoid infinite loops
                if step_size <= 1e-9 {
                    break;
                }

                self.step_by(step_size);
            }
        } else {
            // Backward propagation - only proceed if target is in the past
            if target_epoch >= self.current_epoch() {
                return;
            }
            while !self.terminated && self.current_epoch() > target_epoch {
                let remaining_time = self.current_epoch() - target_epoch;
                let step_size = -(remaining_time.min(step.abs()));

                // Guard against very small steps to avoid infinite loops
                if step_size.abs() <= 1e-9 {
                    break;
                }

                self.step_by(step_size);
            }
        }
    }
}

impl SStateProvider for SGPPropagator {
    fn state(&self, epoch: Epoch) -> Result<Vector6<f64>, BraheError> {
        Ok(self.propagate_internal(epoch))
    }
}

impl SOrbitStateProvider for SGPPropagator {
    fn state_eci(&self, epoch: Epoch) -> Result<Vector6<f64>, BraheError> {
        let state_ecef = self.state_ecef(epoch)?;

        // Step 3: ECEF to ECI
        Ok(state_ecef_to_eci(epoch, state_ecef))
    }

    fn state_ecef(&self, epoch: Epoch) -> Result<Vector6<f64>, BraheError> {
        self.state_itrf(epoch)
    }

    fn state_itrf(&self, epoch: Epoch) -> Result<Vector6<f64>, BraheError> {
        let state_pef = self.state_pef(epoch);

        // Step 2: PEF to ECEF
        #[allow(non_snake_case)]
        let PM = polar_motion(epoch);

        let r_itrf = PM * Vector3::<f64>::from(state_pef.fixed_rows::<3>(0));
        let v_itrf = PM * Vector3::<f64>::from(state_pef.fixed_rows::<3>(3));

        Ok(Vector6::new(
            r_itrf[0], r_itrf[1], r_itrf[2], v_itrf[0], v_itrf[1], v_itrf[2],
        ))
    }

    fn state_gcrf(&self, epoch: Epoch) -> Result<Vector6<f64>, BraheError> {
        // Get ECEF state and convert to GCRF/ECI
        let state_itrf = self.state_itrf(epoch)?;
        Ok(state_itrf_to_gcrf(epoch, state_itrf))
    }

    fn state_eme2000(&self, epoch: Epoch) -> Result<Vector6<f64>, BraheError> {
        // Get GCRF state and convert to EME2000
        let gcrf_state = self.state_gcrf(epoch)?;
        Ok(state_gcrf_to_eme2000(gcrf_state))
    }

    fn state_koe_osc(
        &self,
        epoch: Epoch,
        angle_format: AngleFormat,
    ) -> Result<Vector6<f64>, BraheError> {
        let state_eci = self.state_eci(epoch)?;

        Ok(state_eci_to_koe(state_eci, angle_format))
    }

    // Default implementations from trait are used for:
    // - states()
    // - states_eci()
    // - states_ecef()
    // - states_koe()
}

// Implement DStateProvider for SGPPropagator
impl crate::utils::DStateProvider for SGPPropagator {
    fn state(&self, epoch: Epoch) -> Result<nalgebra::DVector<f64>, BraheError> {
        let state_vec6 = <Self as SStateProvider>::state(self, epoch)?;
        Ok(nalgebra::DVector::from_column_slice(state_vec6.as_slice()))
    }

    fn state_dim(&self) -> usize {
        6
    }

    fn states(&self, epochs: &[Epoch]) -> Result<Vec<nalgebra::DVector<f64>>, BraheError> {
        epochs
            .iter()
            .map(|&epoch| <Self as crate::utils::DStateProvider>::state(self, epoch))
            .collect()
    }
}

// Implement DOrbitStateProvider for SGPPropagator
impl crate::utils::DOrbitStateProvider for SGPPropagator {
    fn state_eci(&self, epoch: Epoch) -> Result<Vector6<f64>, BraheError> {
        <Self as SOrbitStateProvider>::state_eci(self, epoch)
    }

    fn state_ecef(&self, epoch: Epoch) -> Result<Vector6<f64>, BraheError> {
        <Self as SOrbitStateProvider>::state_ecef(self, epoch)
    }

    fn state_itrf(&self, epoch: Epoch) -> Result<Vector6<f64>, BraheError> {
        <Self as SOrbitStateProvider>::state_itrf(self, epoch)
    }

    fn state_gcrf(&self, epoch: Epoch) -> Result<Vector6<f64>, BraheError> {
        <Self as SOrbitStateProvider>::state_gcrf(self, epoch)
    }

    fn state_eme2000(&self, epoch: Epoch) -> Result<Vector6<f64>, BraheError> {
        <Self as SOrbitStateProvider>::state_eme2000(self, epoch)
    }

    fn state_koe_osc(
        &self,
        epoch: Epoch,
        angle_format: AngleFormat,
    ) -> Result<Vector6<f64>, BraheError> {
        <Self as SOrbitStateProvider>::state_koe_osc(self, epoch, angle_format)
    }

    // Default batch implementations from trait are used for:
    // - states_eci()
    // - states_ecef()
    // - states_koe()
}

impl Identifiable for SGPPropagator {
    fn with_name(mut self, name: &str) -> Self {
        self.name = Some(name.to_string());
        self.trajectory = self.trajectory.with_name(name);
        self
    }

    fn with_uuid(mut self, uuid: uuid::Uuid) -> Self {
        self.uuid = Some(uuid);
        self
    }

    fn with_new_uuid(mut self) -> Self {
        self.uuid = Some(uuid::Uuid::new_v4());
        self
    }

    fn with_id(mut self, id: u64) -> Self {
        self.id = Some(id);
        self.trajectory = self.trajectory.with_id(id);
        self
    }

    fn with_identity(
        mut self,
        name: Option<&str>,
        uuid: Option<uuid::Uuid>,
        id: Option<u64>,
    ) -> Self {
        self.name = name.map(|s| s.to_string());
        self.uuid = uuid;
        self.id = id;
        self.trajectory = self.trajectory.with_identity(name, uuid, id);
        self
    }

    fn set_identity(&mut self, name: Option<&str>, uuid: Option<uuid::Uuid>, id: Option<u64>) {
        self.name = name.map(|s| s.to_string());
        self.uuid = uuid;
        self.id = id;
        self.trajectory.set_identity(name, uuid, id);
    }

    fn set_id(&mut self, id: Option<u64>) {
        self.id = id;
        self.trajectory.set_id(id);
    }

    fn set_name(&mut self, name: Option<&str>) {
        self.name = name.map(|s| s.to_string());
        self.trajectory.set_name(name);
    }

    fn generate_uuid(&mut self) {
        self.uuid = Some(uuid::Uuid::new_v4());
        self.trajectory.generate_uuid();
    }

    fn get_id(&self) -> Option<u64> {
        self.id
    }

    fn get_name(&self) -> Option<&str> {
        self.name.as_deref()
    }

    fn get_uuid(&self) -> Option<uuid::Uuid> {
        self.uuid
    }
}

#[cfg(test)]
#[cfg_attr(coverage_nightly, coverage(off))]
mod tests {
    use super::*;
    use crate::RADIANS;
    use crate::utils::testing::{setup_global_test_eop, setup_global_test_eop_original_brahe};
    use approx::assert_abs_diff_eq;

    // Test TLE data
    const ISS_LINE1: &str = "1 25544U 98067A   08264.51782528 -.00002182  00000-0 -11606-4 0  2927";
    const ISS_LINE2: &str = "2 25544  51.6416 247.4627 0006703 130.5360 325.0288 15.72125391563537";

    // SGPPropagator Method Tests

    #[test]
    fn test_sgppropagator_from_tle() {
        setup_global_test_eop();
        let propagator = SGPPropagator::from_tle(ISS_LINE1, ISS_LINE2, 60.0);
        assert!(propagator.is_ok());

        let prop = propagator.unwrap();
        assert_eq!(prop.step_size, 60.0);
        assert_eq!(prop.line1, ISS_LINE1);
        assert_eq!(prop.line2, ISS_LINE2);
    }

    #[test]
    fn test_sgppropagator_from_3le() {
        setup_global_test_eop();
        let name = "ISS (ZARYA)";
        let propagator = SGPPropagator::from_3le(Some(name), ISS_LINE1, ISS_LINE2, 60.0);
        assert!(propagator.is_ok());

        let prop = propagator.unwrap();
        assert_eq!(prop.satellite_name, Some(name.to_string()));

        // Verify identity fields are automatically set
        assert_eq!(prop.get_name(), Some(name));
        assert_eq!(prop.get_id(), Some(25544));
    }

    #[test]
    fn test_sgppropagator_from_omm_elements() {
        setup_global_test_eop();

        // ISS OMM data
        let propagator = SGPPropagator::from_omm_elements(
            "2025-11-29T20:01:44.058144",
            15.49193835, // mean_motion (rev/day)
            0.0003723,   // eccentricity
            51.6312,     // inclination (degrees)
            206.3646,    // raan (degrees)
            184.1118,    // arg_of_pericenter (degrees)
            175.9840,    // mean_anomaly (degrees)
            25544,       // norad_id
            60.0,        // step_size
            Some("ISS (ZARYA)"),
            Some("1998-067A"),
            Some('U'),
            Some(0.15237e-3),
            Some(0.801e-4),
            Some(0.0),
            Some(0),
            Some(999),
            Some(54085),
        );

        assert!(
            propagator.is_ok(),
            "Failed to create propagator: {:?}",
            propagator.as_ref().err()
        );
        let prop = propagator.unwrap();

        // Verify basic properties
        assert_eq!(prop.norad_id, 25544);
        assert_eq!(prop.step_size, 60.0);
        assert_eq!(prop.satellite_name, Some("ISS (ZARYA)".to_string()));
        assert_eq!(prop.epoch.year(), 2025);
        assert_eq!(prop.epoch.month(), 11);
        assert_eq!(prop.epoch.day(), 29);

        // Verify orbital elements (all angles returned in degrees)
        assert_abs_diff_eq!(prop.eccentricity(), 0.0003723, epsilon = 1e-7);
        assert_abs_diff_eq!(prop.inclination(), 51.6312, epsilon = 1e-4);
        assert_abs_diff_eq!(prop.right_ascension(), 206.3646, epsilon = 1e-4);
        assert_abs_diff_eq!(prop.arg_perigee(), 184.1118, epsilon = 1e-4);
        assert_abs_diff_eq!(prop.mean_anomaly(), 175.9840, epsilon = 1e-4);
    }

    #[test]
    fn test_sgppropagator_from_omm_elements_minimal() {
        setup_global_test_eop();

        // Test with minimal required parameters (all optionals as None)
        let propagator = SGPPropagator::from_omm_elements(
            "2025-11-29T20:01:44.058144",
            15.49193835,
            0.0003723,
            51.6312,
            206.3646,
            184.1118,
            175.9840,
            25544,
            60.0,
            None,
            None,
            None,
            None,
            None,
            None,
            None,
            None,
            None,
        );

        assert!(propagator.is_ok());
        let prop = propagator.unwrap();
        assert_eq!(prop.norad_id, 25544);
        assert_eq!(prop.satellite_name, None);
    }

    #[test]
    fn test_sgppropagator_from_omm_elements_propagation() {
        setup_global_test_eop();

        let mut prop = SGPPropagator::from_omm_elements(
            "2025-11-29T20:01:44.058144",
            15.49193835,
            0.0003723,
            51.6312,
            206.3646,
            184.1118,
            175.9840,
            25544,
            60.0,
            None,
            None,
            None,
            None,
            None,
            None,
            None,
            None,
            None,
        )
        .unwrap();

        // Verify initial state is valid
        let initial_state = prop.current_state();
        assert!(initial_state.iter().all(|x| x.is_finite()));

        // Propagate forward
        prop.step();
        let new_state = prop.current_state();
        assert!(new_state.iter().all(|x| x.is_finite()));
        assert_ne!(new_state, initial_state);
    }

    #[test]
    fn test_sgppropagator_from_omm_elements_invalid_epoch() {
        setup_global_test_eop();

        let propagator = SGPPropagator::from_omm_elements(
            "not-a-valid-date",
            15.49193835,
            0.0003723,
            51.6312,
            206.3646,
            184.1118,
            175.9840,
            25544,
            60.0,
            None,
            None,
            None,
            None,
            None,
            None,
            None,
            None,
            None,
        );

        assert!(propagator.is_err());
        let err = propagator.unwrap_err();
        assert!(err.to_string().contains("Invalid epoch format"));
    }

    #[test]
    fn test_sgppropagator_from_tle_sets_id_without_name() {
        setup_global_test_eop();
        // Test that from_tle (2-line TLE without name) still sets ID from NORAD catalog number
        let propagator = SGPPropagator::from_tle(ISS_LINE1, ISS_LINE2, 60.0);
        assert!(propagator.is_ok());

        let prop = propagator.unwrap();

        // Verify no name is set
        assert_eq!(prop.get_name(), None);

        // Verify ID is set from NORAD catalog number (25544)
        assert_eq!(prop.get_id(), Some(25544));

        // Verify trajectory also has the ID
        assert_eq!(prop.trajectory.get_id(), Some(25544));
        assert_eq!(prop.trajectory.get_name(), None);
    }

    // OrbitPropagator Trait Tests

    #[test]
    fn test_sgppropagator_orbitpropagator_step() {
        setup_global_test_eop();
        let mut prop = SGPPropagator::from_tle(ISS_LINE1, ISS_LINE2, 60.0).unwrap();
        let initial_epoch = prop.current_epoch();

        prop.step();
        let new_epoch = prop.current_epoch();

        assert_abs_diff_eq!(new_epoch - initial_epoch, 60.0, epsilon = 0.1);
        assert_eq!(prop.trajectory.len(), 2); // Initial + 1 step

        // State should have changed after propagation
        let new_state = prop.current_state();
        assert_ne!(new_state, prop.initial_state);
    }

    #[test]
    fn test_sgppropagator_orbitpropagator_step_by() {
        setup_global_test_eop();
        let mut prop = SGPPropagator::from_tle(ISS_LINE1, ISS_LINE2, 60.0).unwrap();
        let initial_epoch = prop.current_epoch();

        prop.step_by(120.0);
        let new_epoch = prop.current_epoch();

        assert_abs_diff_eq!(new_epoch - initial_epoch, 120.0, epsilon = 0.1);

        // Confirm only 2 states in trajectory (initial + 1 step)
        assert_eq!(prop.trajectory.len(), 2);

        // State should have changed after propagation
        let new_state = prop.current_state();
        assert_ne!(new_state, prop.initial_state);
    }

    #[test]
    fn test_sgppropagator_orbitpropagator_propagate_steps() {
        setup_global_test_eop();
        let mut prop = SGPPropagator::from_tle(ISS_LINE1, ISS_LINE2, 60.0).unwrap();
        let initial_epoch = prop.current_epoch();

        prop.propagate_steps(5);
        let new_epoch = prop.current_epoch();

        assert_abs_diff_eq!(new_epoch - initial_epoch, 300.0, epsilon = 0.1);
        assert_eq!(prop.trajectory.len(), 6); // Initial + 5 steps

        // State should have changed after propagation
        let new_state = prop.current_state();
        assert_ne!(new_state, prop.initial_state);
    }

    #[test]
    fn test_sgppropagator_orbitpropagator_step_past() {
        setup_global_test_eop();
        let mut prop = SGPPropagator::from_tle(ISS_LINE1, ISS_LINE2, 60.0).unwrap();
        let initial_epoch = prop.initial_epoch();

        let target_epoch = initial_epoch + 250.0;
        prop.step_past(target_epoch);

        let current_epoch = prop.current_epoch();
        assert!(current_epoch > target_epoch);

        // Should have 6 steps: initial + 5 steps of 60s
        assert_eq!(prop.trajectory.len(), 6);
        assert_abs_diff_eq!(current_epoch - initial_epoch, 300.0, epsilon = 0.1);

        // State should have changed after propagation
        let new_state = prop.current_state();
        assert_ne!(new_state, prop.initial_state);
    }

    #[test]
    fn test_sgppropagator_orbitpropagator_propagate_to() {
        setup_global_test_eop();
        let mut prop = SGPPropagator::from_tle(ISS_LINE1, ISS_LINE2, 60.0).unwrap();
        let initial_epoch = prop.initial_epoch();
        let target_epoch = initial_epoch + 90.0; // 90 seconds forward

        prop.propagate_to(target_epoch);
        let current_epoch = prop.current_epoch();

        assert_eq!(current_epoch, target_epoch);

        // Should have 3 steps: initial + 1 step of 60s + 1 step of 30s
        assert_eq!(prop.trajectory.len(), 3);

        // State should have changed after propagation
        let new_state = prop.current_state();
        assert_ne!(new_state, prop.initial_state);
    }

    #[test]
    fn test_sgppropagator_orbitpropagator_current_state() {
        setup_global_test_eop();
        let prop = SGPPropagator::from_tle(ISS_LINE1, ISS_LINE2, 60.0).unwrap();
        let state = prop.current_state();

        // State should be non-zero for valid TLE
        assert!(state.norm() > 0.0);
    }

    #[test]
    fn test_sgppropagator_orbitpropagator_current_epoch() {
        setup_global_test_eop();
        let prop = SGPPropagator::from_tle(ISS_LINE1, ISS_LINE2, 60.0).unwrap();
        let epoch = prop.current_epoch();

        // Epoch should match TLE epoch
        assert_eq!(epoch, prop.initial_epoch());
    }

    #[test]
    fn test_sgppropagator_orbitpropagator_initial_state() {
        setup_global_test_eop();
        let prop = SGPPropagator::from_tle(ISS_LINE1, ISS_LINE2, 60.0).unwrap();
        let state = prop.initial_state();

        // State should be non-zero
        assert!(state.norm() > 0.0);
    }

    #[test]
    fn test_sgppropagator_orbitpropagator_initial_epoch() {
        setup_global_test_eop();
        let prop = SGPPropagator::from_tle(ISS_LINE1, ISS_LINE2, 60.0).unwrap();
        let epoch = prop.initial_epoch();

        // Should be around 2008-09-20 based on TLE epoch
        assert!(epoch.jd() > 2454700.0 && epoch.jd() < 2454800.0);
    }

    #[test]
    fn test_sgppropagator_orbitpropagator_step_size() {
        setup_global_test_eop();
        let prop = SGPPropagator::from_tle(ISS_LINE1, ISS_LINE2, 60.0).unwrap();
        assert_eq!(prop.step_size(), 60.0);
    }

    #[test]
    fn test_sgppropagator_orbitpropagator_set_step_size() {
        setup_global_test_eop();
        let mut prop = SGPPropagator::from_tle(ISS_LINE1, ISS_LINE2, 60.0).unwrap();
        prop.set_step_size(120.0);
        assert_eq!(prop.step_size(), 120.0);
    }

    #[test]
    fn test_sgppropagator_orbitpropagator_reset() {
        setup_global_test_eop();
        let mut prop = SGPPropagator::from_tle(ISS_LINE1, ISS_LINE2, 60.0).unwrap();

        // Propagate forward
        prop.propagate_steps(5);
        assert_eq!(prop.trajectory.len(), 6);

        // Reset
        prop.reset();
        assert_eq!(prop.trajectory.len(), 1);
        assert_eq!(prop.current_epoch(), prop.initial_epoch());
    }

    #[test]
    fn test_sgppropagator_statepropagator_set_eviction_policy_max_size() {
        setup_global_test_eop();
        let mut prop = SGPPropagator::from_tle(ISS_LINE1, ISS_LINE2, 60.0).unwrap();
        prop.set_eviction_policy_max_size(5).unwrap();

        // Propagate 10 steps
        prop.propagate_steps(10);

        // Should only keep 5 states
        assert_eq!(prop.trajectory.len(), 5);
    }

    #[test]
    fn test_sgppropagator_orbitpropagator_set_eviction_policy_max_age() {
        setup_global_test_eop();
        let mut prop = SGPPropagator::from_tle(ISS_LINE1, ISS_LINE2, 60.0).unwrap();

        // Set eviction policy - only keep states within 120 seconds of current
        let result = prop.set_eviction_policy_max_age(120.0);
        assert!(result.is_ok());

        // Propagate several steps (10 * 60s = 600s total)
        prop.propagate_steps(10);

        // Should have evicted old states - should keep only last ~3 states (120s / 60s step)
        // Plus current state: 3 previous + current = 4 states max
        assert!(prop.trajectory.len() <= 4);
        assert!(prop.trajectory.len() > 0);
    }

    #[test]
    fn test_sgppropagator_get_elements_radians() {
        setup_global_test_eop();
        let prop = SGPPropagator::from_tle(ISS_LINE1, ISS_LINE2, 60.0).unwrap();

        let elements = prop.get_elements(RADIANS).unwrap();

        // Expected values from ISS TLE
        assert_abs_diff_eq!(elements[0], 6730960.676936833, epsilon = 1.0); // a [m]
        assert_abs_diff_eq!(elements[1], 0.0006703, epsilon = 1e-10); // e
        assert_abs_diff_eq!(elements[2], 0.9013159509979036, epsilon = 1e-10); // i [rad]
        assert_abs_diff_eq!(elements[3], 4.319038890874972, epsilon = 1e-10); // raan [rad]
        assert_abs_diff_eq!(elements[4], 2.278282992383318, epsilon = 1e-10); // argp [rad]
        assert_abs_diff_eq!(elements[5], 5.672822723806145, epsilon = 1e-10); // M [rad]
    }

    #[test]
    fn test_sgppropagator_get_elements_degrees() {
        setup_global_test_eop();
        let prop = SGPPropagator::from_tle(ISS_LINE1, ISS_LINE2, 60.0).unwrap();

        let elements = prop.get_elements(AngleFormat::Degrees).unwrap();

        // Expected values from ISS TLE
        assert_abs_diff_eq!(elements[0], 6730960.676936833, epsilon = 1.0); // a [m]
        assert_abs_diff_eq!(elements[1], 0.0006703, epsilon = 1e-10); // e
        assert_abs_diff_eq!(elements[2], 51.6416, epsilon = 1e-10); // i [deg]
        assert_abs_diff_eq!(elements[3], 247.4627, epsilon = 1e-10); // raan [deg]
        assert_abs_diff_eq!(elements[4], 130.5360, epsilon = 1e-10); // argp [deg]
        assert_abs_diff_eq!(elements[5], 325.0288, epsilon = 1e-10); // M [deg]
    }

    #[test]
    fn test_sgppropagator_elements() {
        setup_global_test_eop();
        let prop = SGPPropagator::from_tle(ISS_LINE1, ISS_LINE2, 60.0).unwrap();

        let elements = prop.elements();

        // Should return same values as get_elements with Degrees
        assert_abs_diff_eq!(elements[0], 6730960.676936833, epsilon = 1.0); // a [m]
        assert_abs_diff_eq!(elements[1], 0.0006703, epsilon = 1e-10); // e
        assert_abs_diff_eq!(elements[2], 51.6416, epsilon = 1e-10); // i [deg]
        assert_abs_diff_eq!(elements[3], 247.4627, epsilon = 1e-10); // raan [deg]
        assert_abs_diff_eq!(elements[4], 130.5360, epsilon = 1e-10); // argp [deg]
        assert_abs_diff_eq!(elements[5], 325.0288, epsilon = 1e-10); // M [deg]
    }

    #[test]
    fn test_sgppropagator_semi_major_axis() {
        setup_global_test_eop();
        let prop = SGPPropagator::from_tle(ISS_LINE1, ISS_LINE2, 60.0).unwrap();

        let sma = prop.semi_major_axis();

        assert_abs_diff_eq!(sma, 6730960.676936833, epsilon = 1.0);
    }

    #[test]
    fn test_sgppropagator_eccentricity() {
        setup_global_test_eop();
        let prop = SGPPropagator::from_tle(ISS_LINE1, ISS_LINE2, 60.0).unwrap();

        let ecc = prop.eccentricity();

        assert_abs_diff_eq!(ecc, 0.0006703, epsilon = 1e-10);
    }

    #[test]
    fn test_sgppropagator_inclination() {
        setup_global_test_eop();
        let prop = SGPPropagator::from_tle(ISS_LINE1, ISS_LINE2, 60.0).unwrap();

        let inc = prop.inclination();

        // Should return degrees
        assert_abs_diff_eq!(inc, 51.6416, epsilon = 1e-10);
    }

    #[test]
    fn test_sgppropagator_right_ascension() {
        setup_global_test_eop();
        let prop = SGPPropagator::from_tle(ISS_LINE1, ISS_LINE2, 60.0).unwrap();

        let raan = prop.right_ascension();

        // Should return degrees
        assert_abs_diff_eq!(raan, 247.4627, epsilon = 1e-10);
    }

    #[test]
    fn test_sgppropagator_arg_perigee() {
        setup_global_test_eop();
        let prop = SGPPropagator::from_tle(ISS_LINE1, ISS_LINE2, 60.0).unwrap();

        let argp = prop.arg_perigee();

        // Should return degrees
        assert_abs_diff_eq!(argp, 130.5360, epsilon = 1e-10);
    }

    #[test]
    fn test_sgppropagator_mean_anomaly() {
        setup_global_test_eop();
        let prop = SGPPropagator::from_tle(ISS_LINE1, ISS_LINE2, 60.0).unwrap();

        let ma = prop.mean_anomaly();

        // Should return degrees
        assert_abs_diff_eq!(ma, 325.0288, epsilon = 1e-10);
    }

    #[test]
    fn test_sgppropagator_ephemeris_age() {
        setup_global_test_eop();
        let prop = SGPPropagator::from_tle(ISS_LINE1, ISS_LINE2, 60.0).unwrap();

        let age = prop.ephemeris_age();

        // TLE epoch is 2008-09-20, so age should be positive and large (years worth of seconds)
        assert!(age > 0.0);
        // Should be at least 15 years worth of seconds (from 2008 to 2023+)
        assert!(age > 15.0 * 365.25 * 86400.0);
    }

    // Identifiable Trait Tests

    #[test]
    fn test_sgppropagator_identifiable_with_name() {
        setup_global_test_eop();
        let prop = SGPPropagator::from_tle(ISS_LINE1, ISS_LINE2, 60.0)
            .unwrap()
            .with_name("My Satellite");

        assert_eq!(prop.get_name(), Some("My Satellite"));
        // ID should be set from NORAD catalog number (25544), even when created from 2-line TLE
        assert_eq!(prop.get_id(), Some(25544));
        assert_eq!(prop.get_uuid(), None);
    }

    #[test]
    fn test_sgppropagator_identifiable_with_id() {
        setup_global_test_eop();
        let prop = SGPPropagator::from_tle(ISS_LINE1, ISS_LINE2, 60.0)
            .unwrap()
            .with_id(12345);

        assert_eq!(prop.get_id(), Some(12345));
        assert_eq!(prop.get_name(), None);
        assert_eq!(prop.get_uuid(), None);
    }

    #[test]
    fn test_sgppropagator_identifiable_with_uuid() {
        setup_global_test_eop();
        let test_uuid = uuid::Uuid::new_v4();
        let prop = SGPPropagator::from_tle(ISS_LINE1, ISS_LINE2, 60.0)
            .unwrap()
            .with_uuid(test_uuid);

        assert_eq!(prop.get_uuid(), Some(test_uuid));
        assert_eq!(prop.get_name(), None);
        // ID should be set from NORAD catalog number (25544), even when created from 2-line TLE
        assert_eq!(prop.get_id(), Some(25544));
    }

    #[test]
    fn test_sgppropagator_identifiable_with_new_uuid() {
        setup_global_test_eop();
        let prop = SGPPropagator::from_tle(ISS_LINE1, ISS_LINE2, 60.0)
            .unwrap()
            .with_new_uuid();

        assert!(prop.get_uuid().is_some());
        assert_eq!(prop.get_name(), None);
        // ID should be set from NORAD catalog number (25544), even when created from 2-line TLE
        assert_eq!(prop.get_id(), Some(25544));
    }

    #[test]
    fn test_sgppropagator_identifiable_with_identity() {
        setup_global_test_eop();
        let test_uuid = uuid::Uuid::new_v4();
        let prop = SGPPropagator::from_tle(ISS_LINE1, ISS_LINE2, 60.0)
            .unwrap()
            .with_identity(Some("Satellite A"), Some(test_uuid), Some(999));

        assert_eq!(prop.get_name(), Some("Satellite A"));
        assert_eq!(prop.get_id(), Some(999));
        assert_eq!(prop.get_uuid(), Some(test_uuid));
    }

    #[test]
    fn test_sgppropagator_identifiable_set_name() {
        setup_global_test_eop();
        let mut prop = SGPPropagator::from_tle(ISS_LINE1, ISS_LINE2, 60.0).unwrap();

        prop.set_name(Some("Test Name"));
        assert_eq!(prop.get_name(), Some("Test Name"));

        prop.set_name(None);
        assert_eq!(prop.get_name(), None);
    }

    #[test]
    fn test_sgppropagator_identifiable_set_id() {
        setup_global_test_eop();
        let mut prop = SGPPropagator::from_tle(ISS_LINE1, ISS_LINE2, 60.0).unwrap();

        prop.set_id(Some(42));
        assert_eq!(prop.get_id(), Some(42));

        prop.set_id(None);
        assert_eq!(prop.get_id(), None);
    }

    #[test]
    fn test_sgppropagator_identifiable_generate_uuid() {
        setup_global_test_eop();
        let mut prop = SGPPropagator::from_tle(ISS_LINE1, ISS_LINE2, 60.0).unwrap();

        assert_eq!(prop.get_uuid(), None);

        prop.generate_uuid();
        let uuid1 = prop.get_uuid();
        assert!(uuid1.is_some());

        // Generate another UUID and verify it's different
        prop.generate_uuid();
        let uuid2 = prop.get_uuid();
        assert!(uuid2.is_some());
        assert_ne!(uuid1, uuid2);
    }

    #[test]
    fn test_sgppropagator_identifiable_set_identity() {
        setup_global_test_eop();
        let mut prop = SGPPropagator::from_tle(ISS_LINE1, ISS_LINE2, 60.0).unwrap();
        let test_uuid = uuid::Uuid::new_v4();

        prop.set_identity(Some("Updated Name"), Some(test_uuid), Some(777));

        assert_eq!(prop.get_name(), Some("Updated Name"));
        assert_eq!(prop.get_id(), Some(777));
        assert_eq!(prop.get_uuid(), Some(test_uuid));

        // Clear all
        prop.set_identity(None, None, None);
        assert_eq!(prop.get_name(), None);
        assert_eq!(prop.get_id(), None);
        assert_eq!(prop.get_uuid(), None);
    }

    #[test]
    fn test_sgppropagator_identifiable_chaining() {
        setup_global_test_eop();
        let test_uuid = uuid::Uuid::new_v4();
        let prop = SGPPropagator::from_tle(ISS_LINE1, ISS_LINE2, 60.0)
            .unwrap()
            .with_name("Chained Satellite")
            .with_id(123)
            .with_uuid(test_uuid);

        assert_eq!(prop.get_name(), Some("Chained Satellite"));
        assert_eq!(prop.get_id(), Some(123));
        assert_eq!(prop.get_uuid(), Some(test_uuid));
    }

    // StateProvider Trait Tests

    #[test]
    fn test_sgppropagator_analyticpropagator_state_koe_osc() {
        setup_global_test_eop();
        let prop = SGPPropagator::from_tle(ISS_LINE1, ISS_LINE2, 60.0).unwrap();
        let epoch = prop.initial_epoch();

        let elements = prop.state_koe_osc(epoch, RADIANS).unwrap();

        // Verify we got keplerian elements (all finite)
        assert!(elements.iter().all(|&x| x.is_finite()));

        // Semi-major axis should be positive
        assert!(elements[0] > 0.0);

        // Eccentricity should be non-negative
        assert!(elements[1] >= 0.0);

        // Inclination should be around 51.6 degrees (in radians)
        assert_abs_diff_eq!(elements[2], 51.6_f64.to_radians(), epsilon = 0.1);
    }

    #[test]
    fn test_sgppropagator_analyticpropagator_states() {
        setup_global_test_eop();
        let prop = SGPPropagator::from_tle(ISS_LINE1, ISS_LINE2, 60.0).unwrap();
        let initial_epoch = prop.initial_epoch();

        let epochs = vec![initial_epoch, initial_epoch + 0.01, initial_epoch + 0.02];

        let states = prop.states(&epochs).unwrap();
        assert_eq!(states.len(), 3);
    }

    #[test]
    fn test_sgppropagator_analyticpropagator_states_eci() {
        setup_global_test_eop();
        let prop = SGPPropagator::from_tle(ISS_LINE1, ISS_LINE2, 60.0).unwrap();
        let initial_epoch = prop.initial_epoch();

        let epochs = vec![initial_epoch, initial_epoch + 0.01];

        let states = prop.states_eci(&epochs).unwrap();
        assert_eq!(states.len(), 2);
        // Verify states are valid Cartesian vectors
        for state in &states {
            assert!(state.norm() > 0.0);
        }
    }

    #[test]
    fn test_sgppropagator_analyticpropagator_states_ecef() {
        setup_global_test_eop();
        let prop = SGPPropagator::from_tle(ISS_LINE1, ISS_LINE2, 60.0).unwrap();
        let initial_epoch = prop.initial_epoch();

        let epochs = vec![initial_epoch, initial_epoch + 0.01];

        let states = prop.states_ecef(&epochs).unwrap();
        assert_eq!(states.len(), 2);
        // Verify states are valid Cartesian vectors
        for state in &states {
            assert!(state.norm() > 0.0);
        }
    }

    #[test]
    fn test_sgppropagator_analyticpropagator_states_koe() {
        setup_global_test_eop();
        let prop = SGPPropagator::from_tle(ISS_LINE1, ISS_LINE2, 60.0).unwrap();
        let initial_epoch = prop.initial_epoch();

        let epochs = vec![initial_epoch, initial_epoch + 0.01];

        let elements = prop.states_koe_osc(&epochs, RADIANS).unwrap();
        assert_eq!(elements.len(), 2);
        // Verify elements are valid Keplerian elements
        for elem in &elements {
            assert!(elem[0] > 0.0); // Semi-major axis positive
            assert!(elem[1] >= 0.0); // Eccentricity non-negative
        }
    }

    // State Output Tests - From Older Brahe Versions (for validation)

    #[test]
    fn test_sgppropagator_state_teme() {
        setup_global_test_eop_original_brahe();
        let prop = SGPPropagator::from_tle(ISS_LINE1, ISS_LINE2, 60.0).unwrap();
        let epoch = prop.initial_epoch();

        // State in TEME frame (native SGP4 output)
        let state = prop.state(epoch).unwrap();

        assert_eq!(state.len(), 6);
        // TEME is the native SGP4 output frame
        assert_abs_diff_eq!(state[0], 4083909.8260273533, epsilon = 1e-8);
        assert_abs_diff_eq!(state[1], -993636.8325621719, epsilon = 1e-8);
        assert_abs_diff_eq!(state[2], 5243614.536966579, epsilon = 1e-8);
        assert_abs_diff_eq!(state[3], 2512.831950943635, epsilon = 1e-8);
        assert_abs_diff_eq!(state[4], 7259.8698423432315, epsilon = 1e-8);
        assert_abs_diff_eq!(state[5], -583.775727402632, epsilon = 1e-8);
    }

    #[test]
    fn test_tle_gmst82() {
        setup_global_test_eop_original_brahe();
        let epoch = epoch_from_tle(ISS_LINE1).unwrap();
        let gmst = tle_gmst82(epoch, AngleFormat::Radians);
        assert_abs_diff_eq!(gmst, 3.2494565064865406, epsilon = 1e-6);
    }

    #[test]
    fn test_sgppropagator_state_pef() {
        setup_global_test_eop_original_brahe();
        let prop = SGPPropagator::from_tle(ISS_LINE1, ISS_LINE2, 60.0).unwrap();
        let epoch = prop.initial_epoch();

        // State in TEME frame (native SGP4 output)
        let state = prop.state_pef(epoch);

        assert_eq!(state.len(), 6);
        // TEME is the native SGP4 output frame

        // Differences from tighter tolerances have been primarily attributed
        // to differences in UT1-UTC calclation
        assert_abs_diff_eq!(state[0], -3953205.7105210484, epsilon = 1.5e-1);
        assert_abs_diff_eq!(state[1], 1427514.704810681, epsilon = 1.5e-1);
        assert_abs_diff_eq!(state[2], 5243614.536966579, epsilon = 1.5e-1);
        assert_abs_diff_eq!(state[3], -3175.692140186211, epsilon = 1.5e-1);
        assert_abs_diff_eq!(state[4], -6658.887120918979, epsilon = 1.5e-1);
        assert_abs_diff_eq!(state[5], -583.775727402632, epsilon = 1.5e-1);
    }

    #[test]
    #[ignore] // TODO: Velocity error is higher than desired - Need to do deeper-dive validation of frame transformations
    fn test_sgppropagator_state_ecef_values() {
        setup_global_test_eop_original_brahe();
        let prop = SGPPropagator::from_tle(ISS_LINE1, ISS_LINE2, 60.0).unwrap();
        let epoch = prop.initial_epoch();

        // State in ECEF/ITRF frame
        let state = prop.state_ecef(epoch).unwrap();

        assert_eq!(state.len(), 6);
        // ECEF/ITRF frame
        assert_abs_diff_eq!(state[0], -3953198.5496517573, epsilon = 1.5e-1);
        assert_abs_diff_eq!(state[1], 1427508.1713723878, epsilon = 1.5e-1);
        assert_abs_diff_eq!(state[2], 5243621.714247745, epsilon = 1.5e-1);
        assert_abs_diff_eq!(state[3], -3414.313706718372, epsilon = 1.5e-1);
        assert_abs_diff_eq!(state[4], -7222.549343535009, epsilon = 1.5e-1);
        assert_abs_diff_eq!(state[5], -583.7798954042405, epsilon = 1.5e-1);
    }

    #[test]
    #[ignore] // TODO: Velocity error is higher than desired - Need to do deeper-dive validation of frame transformations
    fn test_sgppropagator_state_itrf_values() {
        setup_global_test_eop_original_brahe();
        let prop = SGPPropagator::from_tle(ISS_LINE1, ISS_LINE2, 60.0).unwrap();
        let epoch = prop.initial_epoch();

        // State in ECEF/ITRF frame
        let state = prop.state_itrf(epoch).unwrap();

        assert_eq!(state.len(), 6);
        // ECEF/ITRF frame
        assert_abs_diff_eq!(state[0], -3953198.5496517573, epsilon = 1.5e-1);
        assert_abs_diff_eq!(state[1], 1427508.1713723878, epsilon = 1.5e-1);
        assert_abs_diff_eq!(state[2], 5243621.714247745, epsilon = 1.5e-1);
        assert_abs_diff_eq!(state[3], -3414.313706718372, epsilon = 1.5e-1);
        assert_abs_diff_eq!(state[4], -7222.549343535009, epsilon = 1.5e-1);
        assert_abs_diff_eq!(state[5], -583.7798954042405, epsilon = 1.5e-1);
    }

    #[test]
    #[ignore] // TODO: Velocity error is higher than desired - Need to do deeper-dive validation of frame transformations
    fn test_sgppropagator_state_eci_values() {
        setup_global_test_eop_original_brahe();
        let prop = SGPPropagator::from_tle(ISS_LINE1, ISS_LINE2, 60.0).unwrap();
        let epoch = prop.initial_epoch();

        // State in ECI/GCRF frame
        let state = prop.state_eci(epoch).unwrap();

        assert_eq!(state.len(), 6);
        // ECI/GCRF frame (after TEME -> PEF -> ECEF -> ECI conversion)
        assert_abs_diff_eq!(state[0], 4086521.040536244, epsilon = 1.5e-1);
        assert_abs_diff_eq!(state[1], -1001422.0787863219, epsilon = 1.5e-1);
        assert_abs_diff_eq!(state[2], 5240097.960898061, epsilon = 1.5e-1);
        assert_abs_diff_eq!(state[3], 2704.171077071122, epsilon = 1.5e-1);
        assert_abs_diff_eq!(state[4], 7840.6666110244705, epsilon = 1.5e-1);
        assert_abs_diff_eq!(state[5], -586.3906587951877, epsilon = 1.5e-1);
    }

    #[test]
    #[ignore] // TODO: Velocity error is higher than desired - Need to do deeper-dive validation of frame transformations
    fn test_sgppropagator_state_gcrf_values() {
        setup_global_test_eop_original_brahe();
        let prop = SGPPropagator::from_tle(ISS_LINE1, ISS_LINE2, 60.0).unwrap();
        let epoch = prop.initial_epoch();

        // State in ECI/GCRF frame
        let state = prop.state_gcrf(epoch).unwrap();

        assert_eq!(state.len(), 6);
        // ECI/GCRF frame (after TEME -> PEF -> ECEF -> ECI conversion)
        assert_abs_diff_eq!(state[0], 4086521.040536244, epsilon = 1.5e-1);
        assert_abs_diff_eq!(state[1], -1001422.0787863219, epsilon = 1.5e-1);
        assert_abs_diff_eq!(state[2], 5240097.960898061, epsilon = 1.5e-1);
        assert_abs_diff_eq!(state[3], 2704.171077071122, epsilon = 1.5e-1);
        assert_abs_diff_eq!(state[4], 7840.6666110244705, epsilon = 1.5e-1);
        assert_abs_diff_eq!(state[5], -586.3906587951877, epsilon = 1.5e-1);
    }

    #[test]
    #[ignore] // TODO: Velocity error is higher than desired - Need to do deeper-dive validation of frame transformations
    fn test_sgppropagator_state_eme2000_values() {
        setup_global_test_eop_original_brahe();
        let prop = SGPPropagator::from_tle(ISS_LINE1, ISS_LINE2, 60.0).unwrap();
        let epoch = prop.initial_epoch();

        // State in EME2000 frame
        let state = prop.state_eme2000(epoch).unwrap();

        assert_eq!(state.len(), 6);
        // EME2000 frame (GCRF with bias transformation applied)
        // Expected values computed from GCRF state with bias matrix
        assert_abs_diff_eq!(state[0], 4086547.890843119, epsilon = 1.5e-1);
        assert_abs_diff_eq!(state[1], -1001422.5866752749, epsilon = 1.5e-1);
        assert_abs_diff_eq!(state[2], 5240072.135733086, epsilon = 1.5e-1);
        assert_abs_diff_eq!(state[3], 2704.1707451936, epsilon = 1.5e-1);
        assert_abs_diff_eq!(state[4], 7840.6666131931, epsilon = 1.5e-1);
        assert_abs_diff_eq!(state[5], -586.3938863063, epsilon = 1.5e-1);
    }

    // with_output_format Method Tests

    #[test]
    fn test_sgppropagator_with_output_format_eci_cartesian() {
        setup_global_test_eop();
        let prop = SGPPropagator::from_tle(ISS_LINE1, ISS_LINE2, 60.0)
            .unwrap()
            .with_output_format(OrbitFrame::ECI, OrbitRepresentation::Cartesian, None);

        assert_eq!(prop.frame, OrbitFrame::ECI);
        assert_eq!(prop.representation, OrbitRepresentation::Cartesian);
        assert_eq!(prop.angle_format, None);
        assert_eq!(prop.trajectory.len(), 1); // Only initial state
    }

    #[test]
    fn test_sgppropagator_with_output_format_ecef_cartesian() {
        setup_global_test_eop();
        let prop = SGPPropagator::from_tle(ISS_LINE1, ISS_LINE2, 60.0)
            .unwrap()
            .with_output_format(OrbitFrame::ECEF, OrbitRepresentation::Cartesian, None);

        assert_eq!(prop.frame, OrbitFrame::ECEF);
        assert_eq!(prop.representation, OrbitRepresentation::Cartesian);
        assert_eq!(prop.angle_format, None);

        // Initial state should be in ECEF frame
        let state = prop.current_state();
        assert!(state.norm() > 0.0);
    }

    #[test]
    fn test_sgppropagator_with_output_format_gcrf_cartesian() {
        setup_global_test_eop();
        let prop = SGPPropagator::from_tle(ISS_LINE1, ISS_LINE2, 60.0)
            .unwrap()
            .with_output_format(OrbitFrame::GCRF, OrbitRepresentation::Cartesian, None);

        assert_eq!(prop.frame, OrbitFrame::GCRF);
        assert_eq!(prop.representation, OrbitRepresentation::Cartesian);
        assert_eq!(prop.angle_format, None);

        // Initial state should be in GCRF frame
        let state = prop.current_state();
        assert!(state.norm() > 0.0);
    }

    #[test]
    fn test_sgppropagator_with_output_format_eme2000_cartesian() {
        setup_global_test_eop();
        let prop = SGPPropagator::from_tle(ISS_LINE1, ISS_LINE2, 60.0)
            .unwrap()
            .with_output_format(OrbitFrame::EME2000, OrbitRepresentation::Cartesian, None);

        assert_eq!(prop.frame, OrbitFrame::EME2000);
        assert_eq!(prop.representation, OrbitRepresentation::Cartesian);
        assert_eq!(prop.angle_format, None);

        // Initial state should be in EME2000 frame
        let state = prop.current_state();
        assert!(state.norm() > 0.0);
    }

    #[test]
    fn test_sgppropagator_with_output_format_itrf_cartesian() {
        setup_global_test_eop();
        let prop = SGPPropagator::from_tle(ISS_LINE1, ISS_LINE2, 60.0)
            .unwrap()
            .with_output_format(OrbitFrame::ITRF, OrbitRepresentation::Cartesian, None);

        assert_eq!(prop.frame, OrbitFrame::ITRF);
        assert_eq!(prop.representation, OrbitRepresentation::Cartesian);
        assert_eq!(prop.angle_format, None);

        // Initial state should be in ITRF frame
        let state = prop.current_state();
        assert!(state.norm() > 0.0);
    }

    #[test]
    fn test_sgppropagator_with_output_format_eci_keplerian_degrees() {
        setup_global_test_eop();
        let prop = SGPPropagator::from_tle(ISS_LINE1, ISS_LINE2, 60.0)
            .unwrap()
            .with_output_format(
                OrbitFrame::ECI,
                OrbitRepresentation::Keplerian,
                Some(AngleFormat::Degrees),
            );

        assert_eq!(prop.frame, OrbitFrame::ECI);
        assert_eq!(prop.representation, OrbitRepresentation::Keplerian);
        assert_eq!(prop.angle_format, Some(AngleFormat::Degrees));

        // Initial state should be Keplerian elements
        let state = prop.current_state();
        assert!(state[0] > 0.0); // Semi-major axis positive
        assert!(state[1] >= 0.0 && state[1] < 1.0); // Eccentricity in valid range
    }

    #[test]
    fn test_sgppropagator_with_output_format_eci_keplerian_radians() {
        setup_global_test_eop();
        let prop = SGPPropagator::from_tle(ISS_LINE1, ISS_LINE2, 60.0)
            .unwrap()
            .with_output_format(
                OrbitFrame::ECI,
                OrbitRepresentation::Keplerian,
                Some(AngleFormat::Radians),
            );

        assert_eq!(prop.frame, OrbitFrame::ECI);
        assert_eq!(prop.representation, OrbitRepresentation::Keplerian);
        assert_eq!(prop.angle_format, Some(AngleFormat::Radians));

        // Initial state should be Keplerian elements
        let state = prop.current_state();
        assert!(state[0] > 0.0); // Semi-major axis positive
        assert!(state[1] >= 0.0 && state[1] < 1.0); // Eccentricity in valid range
        // Inclination should be in radians (less than pi)
        assert!(state[2] < std::f64::consts::PI);
    }

    #[test]
    fn test_sgppropagator_with_output_format_resets_trajectory() {
        setup_global_test_eop();
        let mut prop = SGPPropagator::from_tle(ISS_LINE1, ISS_LINE2, 60.0).unwrap();

        // Propagate to add states
        prop.propagate_steps(5);
        assert_eq!(prop.trajectory.len(), 6);

        // Change output format - should reset trajectory
        let prop = prop.with_output_format(OrbitFrame::ECEF, OrbitRepresentation::Cartesian, None);
        assert_eq!(prop.trajectory.len(), 1); // Only initial state in new format
    }

    #[test]
    fn test_sgppropagator_with_output_format_propagate_in_new_format() {
        setup_global_test_eop();
        let mut prop = SGPPropagator::from_tle(ISS_LINE1, ISS_LINE2, 60.0)
            .unwrap()
            .with_output_format(OrbitFrame::ECEF, OrbitRepresentation::Cartesian, None);

        // Propagate in new format
        prop.propagate_steps(3);
        assert_eq!(prop.trajectory.len(), 4);

        // All states should be valid
        let state = prop.current_state();
        assert!(state.norm() > 0.0);
    }

    #[test]
    #[should_panic(expected = "Angle format must be specified for Keplerian elements")]
    fn test_sgppropagator_with_output_format_keplerian_without_angle_format() {
        setup_global_test_eop();
        let _prop = SGPPropagator::from_tle(ISS_LINE1, ISS_LINE2, 60.0)
            .unwrap()
            .with_output_format(OrbitFrame::ECI, OrbitRepresentation::Keplerian, None);
    }

    #[test]
    #[should_panic(expected = "Keplerian elements must be in ECI frame")]
    fn test_sgppropagator_with_output_format_keplerian_non_eci_frame() {
        setup_global_test_eop();
        let _prop = SGPPropagator::from_tle(ISS_LINE1, ISS_LINE2, 60.0)
            .unwrap()
            .with_output_format(
                OrbitFrame::ECEF,
                OrbitRepresentation::Keplerian,
                Some(AngleFormat::Degrees),
            );
    }

    #[test]
    #[should_panic(expected = "Angle format should be None for Cartesian representation")]
    fn test_sgppropagator_with_output_format_cartesian_with_angle_format() {
        setup_global_test_eop();
        let _prop = SGPPropagator::from_tle(ISS_LINE1, ISS_LINE2, 60.0)
            .unwrap()
            .with_output_format(
                OrbitFrame::ECI,
                OrbitRepresentation::Cartesian,
                Some(AngleFormat::Degrees),
            );
    }

    // state_gcrf and state_eme2000 Tests (non-ignored basic tests)

    #[test]
    fn test_sgppropagator_state_gcrf() {
        setup_global_test_eop();
        let prop = SGPPropagator::from_tle(ISS_LINE1, ISS_LINE2, 60.0).unwrap();
        let epoch = prop.initial_epoch();

        let state = prop.state_gcrf(epoch).unwrap();

        // State should be a valid 6D vector
        assert_eq!(state.len(), 6);
        assert!(state.norm() > 0.0);

        // Position magnitude should be reasonable for LEO (6000-7000 km from Earth center)
        let r = (state[0].powi(2) + state[1].powi(2) + state[2].powi(2)).sqrt();
        assert!(r > 6_000_000.0 && r < 7_000_000.0);

        // Velocity magnitude should be reasonable for LEO (~7-8 km/s)
        let v = (state[3].powi(2) + state[4].powi(2) + state[5].powi(2)).sqrt();
        assert!(v > 7_000.0 && v < 8_000.0);
    }

    #[test]
    fn test_sgppropagator_state_gcrf_at_different_epochs() {
        setup_global_test_eop();
        let prop = SGPPropagator::from_tle(ISS_LINE1, ISS_LINE2, 60.0).unwrap();
        let initial_epoch = prop.initial_epoch();

        let state1 = prop.state_gcrf(initial_epoch).unwrap();
        let state2 = prop.state_gcrf(initial_epoch + 60.0).unwrap();

        // States should be different after propagation
        assert_ne!(state1, state2);

        // But magnitudes should be similar (same orbit)
        let r1 = (state1[0].powi(2) + state1[1].powi(2) + state1[2].powi(2)).sqrt();
        let r2 = (state2[0].powi(2) + state2[1].powi(2) + state2[2].powi(2)).sqrt();
        assert_abs_diff_eq!(r1, r2, epsilon = 10_000.0); // Within 10 km
    }

    #[test]
    fn test_sgppropagator_state_eme2000() {
        setup_global_test_eop();
        let prop = SGPPropagator::from_tle(ISS_LINE1, ISS_LINE2, 60.0).unwrap();
        let epoch = prop.initial_epoch();

        let state = prop.state_eme2000(epoch).unwrap();

        // State should be a valid 6D vector
        assert_eq!(state.len(), 6);
        assert!(state.norm() > 0.0);

        // Position magnitude should be reasonable for LEO (6000-7000 km from Earth center)
        let r = (state[0].powi(2) + state[1].powi(2) + state[2].powi(2)).sqrt();
        assert!(r > 6_000_000.0 && r < 7_000_000.0);

        // Velocity magnitude should be reasonable for LEO (~7-8 km/s)
        let v = (state[3].powi(2) + state[4].powi(2) + state[5].powi(2)).sqrt();
        assert!(v > 7_000.0 && v < 8_000.0);
    }

    #[test]
    fn test_sgppropagator_state_eme2000_at_different_epochs() {
        setup_global_test_eop();
        let prop = SGPPropagator::from_tle(ISS_LINE1, ISS_LINE2, 60.0).unwrap();
        let initial_epoch = prop.initial_epoch();

        let state1 = prop.state_eme2000(initial_epoch).unwrap();
        let state2 = prop.state_eme2000(initial_epoch + 60.0).unwrap();

        // States should be different after propagation
        assert_ne!(state1, state2);

        // But magnitudes should be similar (same orbit)
        let r1 = (state1[0].powi(2) + state1[1].powi(2) + state1[2].powi(2)).sqrt();
        let r2 = (state2[0].powi(2) + state2[1].powi(2) + state2[2].powi(2)).sqrt();
        assert_abs_diff_eq!(r1, r2, epsilon = 10_000.0); // Within 10 km
    }

    #[test]
    fn test_sgppropagator_state_gcrf_vs_eme2000() {
        setup_global_test_eop();
        let prop = SGPPropagator::from_tle(ISS_LINE1, ISS_LINE2, 60.0).unwrap();
        let epoch = prop.initial_epoch();

        let gcrf_state = prop.state_gcrf(epoch).unwrap();
        let eme2000_state = prop.state_eme2000(epoch).unwrap();

        // GCRF and EME2000 should be very close (frame bias is small)
        // Difference should be less than 100 meters in position
        let dr = ((gcrf_state[0] - eme2000_state[0]).powi(2)
            + (gcrf_state[1] - eme2000_state[1]).powi(2)
            + (gcrf_state[2] - eme2000_state[2]).powi(2))
        .sqrt();
        assert!(dr < 100.0, "Position difference {} m > 100 m", dr);

        // Velocity difference should be very small (less than 0.1 m/s)
        let dv = ((gcrf_state[3] - eme2000_state[3]).powi(2)
            + (gcrf_state[4] - eme2000_state[4]).powi(2)
            + (gcrf_state[5] - eme2000_state[5]).powi(2))
        .sqrt();
        assert!(dv < 0.1, "Velocity difference {} m/s > 0.1 m/s", dv);
    }

    #[test]
    fn test_sgppropagator_state_gcrf_consistency_with_eci() {
        setup_global_test_eop();
        let prop = SGPPropagator::from_tle(ISS_LINE1, ISS_LINE2, 60.0).unwrap();
        let epoch = prop.initial_epoch();

        let gcrf_state = prop.state_gcrf(epoch).unwrap();
        let eci_state = prop.state_eci(epoch).unwrap();

        // GCRF and ECI should be identical (ECI is implemented as GCRF)
        assert_abs_diff_eq!(gcrf_state[0], eci_state[0], epsilon = 1.0);
        assert_abs_diff_eq!(gcrf_state[1], eci_state[1], epsilon = 1.0);
        assert_abs_diff_eq!(gcrf_state[2], eci_state[2], epsilon = 1.0);
        assert_abs_diff_eq!(gcrf_state[3], eci_state[3], epsilon = 1e-6);
        assert_abs_diff_eq!(gcrf_state[4], eci_state[4], epsilon = 1e-6);
        assert_abs_diff_eq!(gcrf_state[5], eci_state[5], epsilon = 1e-6);
    }

    // ===== Event Detection Tests =====

    use crate::events::{SAscendingNodeEvent, STimeEvent};

    #[test]
    fn test_sgppropagator_add_event_detector() {
        setup_global_test_eop();
        let mut prop = SGPPropagator::from_tle(ISS_LINE1, ISS_LINE2, 60.0).unwrap();
        let epoch = prop.initial_epoch();

        // Add a time event
        let detector = STimeEvent::<6, 0>::new(epoch + 300.0, "5 minute mark");
        prop.add_event_detector(Box::new(detector));

        // Initial state: no events detected yet
        assert!(prop.event_log().is_empty());
        assert!(!prop.is_terminated());
    }

    #[test]
    fn test_sgppropagator_time_event_detection() {
        setup_global_test_eop();
        let mut prop = SGPPropagator::from_tle(ISS_LINE1, ISS_LINE2, 60.0).unwrap();
        let epoch = prop.initial_epoch();

        // Add a time event at 150 seconds
        let target_time = epoch + 150.0;
        let detector = STimeEvent::<6, 0>::new(target_time, "Time Target");
        prop.add_event_detector(Box::new(detector));

        // Propagate past the event
        prop.propagate_to(epoch + 300.0);

        // Event should have been detected
        let events = prop.event_log();
        assert_eq!(events.len(), 1);
        assert_eq!(events[0].name, "Time Target");

        // Event time should be very close to target
        assert_abs_diff_eq!(events[0].window_open.jd(), target_time.jd(), epsilon = 1e-8);
    }

    #[test]
    fn test_sgppropagator_multiple_events() {
        setup_global_test_eop();
        let mut prop = SGPPropagator::from_tle(ISS_LINE1, ISS_LINE2, 60.0).unwrap();
        let epoch = prop.initial_epoch();

        // Add multiple time events
        let detector1 = STimeEvent::<6, 0>::new(epoch + 100.0, "Event 1");
        let detector2 = STimeEvent::<6, 0>::new(epoch + 200.0, "Event 2");
        let detector3 = STimeEvent::<6, 0>::new(epoch + 300.0, "Event 3");

        prop.add_event_detector(Box::new(detector1));
        prop.add_event_detector(Box::new(detector2));
        prop.add_event_detector(Box::new(detector3));

        // Propagate past all events
        prop.propagate_to(epoch + 400.0);

        // All events should be detected
        let events = prop.event_log();
        assert_eq!(events.len(), 3);
    }

    #[test]
    fn test_sgppropagator_events_by_name() {
        setup_global_test_eop();
        let mut prop = SGPPropagator::from_tle(ISS_LINE1, ISS_LINE2, 60.0).unwrap();
        let epoch = prop.initial_epoch();

        // Add events with different names
        let detector1 = STimeEvent::<6, 0>::new(epoch + 100.0, "Alpha Event");
        let detector2 = STimeEvent::<6, 0>::new(epoch + 200.0, "Beta Event");
        let detector3 = STimeEvent::<6, 0>::new(epoch + 300.0, "Alpha Prime");

        prop.add_event_detector(Box::new(detector1));
        prop.add_event_detector(Box::new(detector2));
        prop.add_event_detector(Box::new(detector3));

        prop.propagate_to(epoch + 400.0);

        // Search for "Alpha" events
        let alpha_events = prop.events_by_name("Alpha");
        assert_eq!(alpha_events.len(), 2);

        // Search for "Beta" events
        let beta_events = prop.events_by_name("Beta");
        assert_eq!(beta_events.len(), 1);
    }

    #[test]
    fn test_sgppropagator_latest_event() {
        setup_global_test_eop();
        let mut prop = SGPPropagator::from_tle(ISS_LINE1, ISS_LINE2, 60.0).unwrap();
        let epoch = prop.initial_epoch();

        // Initially no events
        assert!(prop.latest_event().is_none());

        // Add events
        let detector1 = STimeEvent::<6, 0>::new(epoch + 100.0, "First");
        let detector2 = STimeEvent::<6, 0>::new(epoch + 200.0, "Second");

        prop.add_event_detector(Box::new(detector1));
        prop.add_event_detector(Box::new(detector2));

        prop.propagate_to(epoch + 250.0);

        // Latest event should be "Second"
        let latest = prop.latest_event().unwrap();
        assert_eq!(latest.name, "Second");
    }

    #[test]
    fn test_sgppropagator_events_in_range() {
        setup_global_test_eop();
        let mut prop = SGPPropagator::from_tle(ISS_LINE1, ISS_LINE2, 60.0).unwrap();
        let epoch = prop.initial_epoch();

        // Add events at 100, 200, 300 seconds
        let detector1 = STimeEvent::<6, 0>::new(epoch + 100.0, "Event 1");
        let detector2 = STimeEvent::<6, 0>::new(epoch + 200.0, "Event 2");
        let detector3 = STimeEvent::<6, 0>::new(epoch + 300.0, "Event 3");

        prop.add_event_detector(Box::new(detector1));
        prop.add_event_detector(Box::new(detector2));
        prop.add_event_detector(Box::new(detector3));

        prop.propagate_to(epoch + 400.0);

        // Events between 150-250 seconds
        let range_events = prop.events_in_range(epoch + 150.0, epoch + 250.0);
        assert_eq!(range_events.len(), 1);
        assert_eq!(range_events[0].name, "Event 2");
    }

    #[test]
    fn test_sgppropagator_events_by_detector_index() {
        setup_global_test_eop();
        let mut prop = SGPPropagator::from_tle(ISS_LINE1, ISS_LINE2, 60.0).unwrap();
        let epoch = prop.initial_epoch();

        // Add two detectors
        let detector1 = STimeEvent::<6, 0>::new(epoch + 100.0, "Detector 0 Event");
        let detector2 = STimeEvent::<6, 0>::new(epoch + 200.0, "Detector 1 Event");

        prop.add_event_detector(Box::new(detector1));
        prop.add_event_detector(Box::new(detector2));

        prop.propagate_to(epoch + 300.0);

        // Get events by detector index
        let events_0 = prop.events_by_detector_index(0);
        let events_1 = prop.events_by_detector_index(1);

        assert_eq!(events_0.len(), 1);
        assert_eq!(events_0[0].name, "Detector 0 Event");
        assert_eq!(events_1.len(), 1);
        assert_eq!(events_1[0].name, "Detector 1 Event");
    }

    #[test]
    fn test_sgppropagator_terminal_event() {
        setup_global_test_eop();
        let mut prop = SGPPropagator::from_tle(ISS_LINE1, ISS_LINE2, 60.0).unwrap();
        let epoch = prop.initial_epoch();

        // Add a terminal event at 150 seconds
        let detector = STimeEvent::<6, 0>::new(epoch + 150.0, "Stop Here").set_terminal();

        prop.add_event_detector(Box::new(detector));

        // Try to propagate to 300 seconds
        prop.propagate_to(epoch + 300.0);

        // Should be terminated
        assert!(prop.is_terminated());

        // Propagation should have stopped at the event
        let current = prop.current_epoch();
        assert!(
            current < epoch + 200.0,
            "Propagation should have stopped before 200s"
        );
    }

    #[test]
    fn test_sgppropagator_reset_clears_events() {
        setup_global_test_eop();
        let mut prop = SGPPropagator::from_tle(ISS_LINE1, ISS_LINE2, 60.0).unwrap();
        let epoch = prop.initial_epoch();

        // Add and trigger an event
        let detector = STimeEvent::<6, 0>::new(epoch + 100.0, "Test Event");
        prop.add_event_detector(Box::new(detector));
        prop.propagate_to(epoch + 200.0);

        assert_eq!(prop.event_log().len(), 1);

        // Reset the propagator
        prop.reset();

        // Events should be cleared
        assert!(prop.event_log().is_empty());
        assert!(!prop.is_terminated());
    }

    #[test]
    fn test_sgppropagator_clear_events() {
        setup_global_test_eop();
        let mut prop = SGPPropagator::from_tle(ISS_LINE1, ISS_LINE2, 60.0).unwrap();
        let epoch = prop.initial_epoch();

        // Add and trigger events
        let detector = STimeEvent::<6, 0>::new(epoch + 100.0, "Test Event");
        prop.add_event_detector(Box::new(detector));
        prop.propagate_to(epoch + 200.0);

        assert_eq!(prop.event_log().len(), 1);

        // Clear only events (not trajectory)
        prop.clear_events();

        assert!(prop.event_log().is_empty());
        // Trajectory should still have data
        assert!(prop.trajectory.len() > 1);
    }

    #[test]
    fn test_sgppropagator_reset_termination() {
        setup_global_test_eop();
        let mut prop = SGPPropagator::from_tle(ISS_LINE1, ISS_LINE2, 60.0).unwrap();
        let epoch = prop.initial_epoch();

        // Add a terminal event
        let detector = STimeEvent::<6, 0>::new(epoch + 100.0, "Terminal").set_terminal();
        prop.add_event_detector(Box::new(detector));

        prop.propagate_to(epoch + 200.0);
        assert!(prop.is_terminated());

        // Reset termination
        prop.reset_termination();
        assert!(!prop.is_terminated());

        // Should be able to propagate again
        prop.propagate_to(epoch + 300.0);
        assert!(prop.current_epoch() > epoch + 250.0);
    }

    #[test]
    fn test_sgppropagator_ascending_node_detection() {
        setup_global_test_eop();
        let mut prop = SGPPropagator::from_tle(ISS_LINE1, ISS_LINE2, 60.0).unwrap();
        let epoch = prop.initial_epoch();

        // Add ascending node detector
        let detector = SAscendingNodeEvent::<6, 0>::new("Ascending Node");
        prop.add_event_detector(Box::new(detector));

        // Propagate for one full orbit (~92 minutes for ISS)
        prop.propagate_to(epoch + 5600.0);

        // Should detect at least one ascending node crossing
        let events = prop.event_log();
        assert!(!events.is_empty(), "Should detect ascending node crossings");
    }

    #[test]
    fn test_sgppropagator_clone_does_not_copy_events() {
        setup_global_test_eop();
        let mut prop = SGPPropagator::from_tle(ISS_LINE1, ISS_LINE2, 60.0).unwrap();
        let epoch = prop.initial_epoch();

        // Add an event
        let detector = STimeEvent::<6, 0>::new(epoch + 100.0, "Test Event");
        prop.add_event_detector(Box::new(detector));
        prop.propagate_to(epoch + 200.0);

        assert_eq!(prop.event_log().len(), 1);

        // Clone the propagator
        let cloned = prop.clone();

        // Cloned propagator should NOT have the event detector or log
        assert!(cloned.event_log().is_empty());
        assert!(!cloned.is_terminated());
    }

    #[test]
    fn test_sgppropagator_query_events() {
        setup_global_test_eop();
        let mut prop = SGPPropagator::from_tle(ISS_LINE1, ISS_LINE2, 60.0).unwrap();
        let epoch = prop.initial_epoch();

        // Add events
        let detector1 = STimeEvent::<6, 0>::new(epoch + 100.0, "First");
        let detector2 = STimeEvent::<6, 0>::new(epoch + 200.0, "Second");
        let detector3 = STimeEvent::<6, 0>::new(epoch + 300.0, "Third");

        prop.add_event_detector(Box::new(detector1));
        prop.add_event_detector(Box::new(detector2));
        prop.add_event_detector(Box::new(detector3));

        prop.propagate_to(epoch + 400.0);

        // Use query builder
        let filtered: Vec<_> = prop
            .query_events()
            .after(epoch + 150.0)
            .before(epoch + 350.0)
            .collect();

        assert_eq!(filtered.len(), 2);
    }
}<|MERGE_RESOLUTION|>--- conflicted
+++ resolved
@@ -42,15 +42,11 @@
 use crate::trajectories::SOrbitTrajectory;
 use crate::trajectories::traits::{OrbitFrame, OrbitRepresentation, Trajectory};
 use crate::utils::{BraheError, Identifiable};
-<<<<<<< HEAD
 use nalgebra::{SVector, Vector3, Vector6};
+use sgp4::chrono::{Datelike, NaiveDateTime, Timelike};
 
 // Event detection imports
 use crate::events::{EventAction, SDetectedEvent, SEventDetector, SEventQuery, sscan_for_event};
-=======
-use nalgebra::{Vector3, Vector6};
-use sgp4::chrono::{Datelike, NaiveDateTime, Timelike};
->>>>>>> e34c493a
 
 /// Helper functions
 /// Compute Greenwich Mean Sidereal Time 1982 Model. Formulae taken from
@@ -234,6 +230,34 @@
             event_log: Vec::new(),
             terminated: false,
         }
+    }
+}
+
+impl std::fmt::Debug for SGPPropagator {
+    fn fmt(&self, f: &mut std::fmt::Formatter<'_>) -> std::fmt::Result {
+        f.debug_struct("SGPPropagator")
+            .field("line1", &self.line1)
+            .field("line2", &self.line2)
+            .field("satellite_name", &self.satellite_name)
+            .field("format", &self.format)
+            .field("norad_id_string", &self.norad_id_string)
+            .field("norad_id", &self.norad_id)
+            .field("epoch", &self.epoch)
+            .field("initial_state", &self.initial_state)
+            .field("step_size", &self.step_size)
+            .field("frame", &self.frame)
+            .field("representation", &self.representation)
+            .field("angle_format", &self.angle_format)
+            .field("name", &self.name)
+            .field("id", &self.id)
+            .field("uuid", &self.uuid)
+            .field(
+                "event_detectors",
+                &format!("[{} detectors]", self.event_detectors.len()),
+            )
+            .field("event_log", &self.event_log)
+            .field("terminated", &self.terminated)
+            .finish()
     }
 }
 
@@ -639,6 +663,9 @@
             name: object_name.map(|s| s.to_string()),
             id: Some(norad_id),
             uuid: None,
+            event_detectors: Vec::new(),
+            event_log: Vec::new(),
+            terminated: false,
         })
     }
 
